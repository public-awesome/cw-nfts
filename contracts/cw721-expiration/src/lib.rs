--- conflicted
+++ resolved
@@ -43,13 +43,7 @@
         info: MessageInfo,
         msg: InstantiateMsg,
     ) -> Result<Response, ContractError> {
-<<<<<<< HEAD
-        let contract =
-            Cw721ExpirationContract::<DefaultOptionMetadataExtension, Empty, Empty, Empty>::default(
-            );
-=======
         let contract = DefaultCw721ExpirationContract::default();
->>>>>>> a5abe476
         contract.instantiate(deps, env, info, msg)
     }
 
@@ -64,30 +58,13 @@
             Empty,
         >,
     ) -> Result<Response, ContractError> {
-<<<<<<< HEAD
-        let contract =
-            Cw721ExpirationContract::<DefaultOptionMetadataExtension, Empty, Empty, Empty>::default(
-            );
-=======
         let contract = DefaultCw721ExpirationContract::default();
->>>>>>> a5abe476
         contract.execute(deps, env, info, msg)
     }
 
     #[entry_point]
-<<<<<<< HEAD
-    pub fn query(
-        deps: Deps,
-        env: Env,
-        msg: QueryMsg<DefaultOptionMetadataExtension, Empty>,
-    ) -> Result<Binary, ContractError> {
-        let contract =
-            Cw721ExpirationContract::<DefaultOptionMetadataExtension, Empty, Empty, Empty>::default(
-            );
-=======
     pub fn query(deps: Deps, env: Env, msg: QueryMsg<Empty>) -> Result<Binary, ContractError> {
         let contract = DefaultCw721ExpirationContract::default();
->>>>>>> a5abe476
         contract.query(deps, env, msg)
     }
 
@@ -160,11 +137,7 @@
 
         assert_eq!(
             1,
-<<<<<<< HEAD
-            Cw721ExpirationContract::<DefaultOptionMetadataExtension, Empty, Empty, Empty>::default()
-=======
             DefaultCw721ExpirationContract::default()
->>>>>>> a5abe476
                 .expiration_days
                 .load(deps.as_ref().storage)
                 .unwrap()
