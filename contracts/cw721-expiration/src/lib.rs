--- conflicted
+++ resolved
@@ -88,6 +88,7 @@
     fn proper_cw2_initialization() {
         let mut deps = mock_dependencies();
         let mrt = deps.api.addr_make("mrt");
+        let minter = deps.api.addr_make("minter");
         // assert min expiration
         let error = entry::instantiate(
             deps.as_mut(),
@@ -97,7 +98,7 @@
                 expiration_days: 0,
                 name: "collection_name".into(),
                 symbol: "collection_symbol".into(),
-                minter: Some("minter".into()),
+                minter: Some(minter.to_string()),
                 withdraw_address: None,
             },
         )
@@ -113,11 +114,7 @@
                 expiration_days: 1,
                 name: "".into(),
                 symbol: "".into(),
-<<<<<<< HEAD
-                minter: Some(mrt.to_string()),
-=======
-                minter: Some("minter".into()),
->>>>>>> 9b241d91
+                minter: Some(minter.to_string()),
                 withdraw_address: None,
             },
         )
