--- conflicted
+++ resolved
@@ -29,25 +29,15 @@
 fn setup_contract(
     deps: DepsMut<'_>,
     expiration_days: u16,
-<<<<<<< HEAD
     creator: Addr,
     minter: Addr,
-) -> Cw721ExpirationContract<'static> {
-    let contract = Cw721ExpirationContract::default();
-=======
 ) -> Cw721ExpirationContract<'static, DefaultOptionMetadataExtension, Empty, Empty> {
-    let contract =
-        Cw721ExpirationContract::<DefaultOptionMetadataExtension, Empty, Empty>::default();
->>>>>>> 9b241d91
+    let contract = Cw721ExpirationContract::<DefaultOptionMetadataExtension, Empty, Empty>::default();
     let msg = InstantiateMsg {
         expiration_days,
         name: CONTRACT_NAME.to_string(),
         symbol: SYMBOL.to_string(),
-<<<<<<< HEAD
         minter: Some(minter.to_string()),
-=======
-        minter: Some(String::from(MINTER_ADDR)),
->>>>>>> 9b241d91
         withdraw_address: None,
     };
     let info = mock_info(creator.as_ref(), &[]);
@@ -59,25 +49,16 @@
 #[test]
 fn proper_instantiation() {
     let mut deps = mock_dependencies();
-<<<<<<< HEAD
-    let contract = Cw721ExpirationContract::default();
-    let minter = deps.api.addr_make(MINTER);
-=======
     let contract =
         Cw721ExpirationContract::<DefaultOptionMetadataExtension, Empty, Empty>::default();
-
->>>>>>> 9b241d91
+    let minter = deps.api.addr_make(MINTER);
+    let creator = deps.api.addr_make(CREATOR);
     let msg = InstantiateMsg {
         expiration_days: 1,
         name: CONTRACT_NAME.to_string(),
         symbol: SYMBOL.to_string(),
-<<<<<<< HEAD
         minter: Some(minter.to_string()),
-        withdraw_address: None,
-=======
-        minter: Some(String::from(MINTER_ADDR)),
-        withdraw_address: Some(String::from(CREATOR_ADDR)),
->>>>>>> 9b241d91
+        withdraw_address: Some(creator.to_string()),
     };
     let info = mock_info("creator", &[]);
     let env = mock_env();
@@ -89,21 +70,26 @@
     assert_eq!(0, res.messages.len());
 
     // it worked, let's query the state
-<<<<<<< HEAD
+    let minter_ownership = minter.get_ownership(deps.as_ref().storage).unwrap();
+    assert_eq!(Some(minter), minter_ownership.owner);
+    let collection_info = contract
+        .base_contract
+        .query_collection_info(deps.as_ref(), env.clone())
+        .unwrap();
+    assert_eq!(
+        collection_info,
+        CollectionInfo {
+            name: CONTRACT_NAME.to_string(),
+            symbol: SYMBOL.to_string(),
+        }
+    );
+
     let res = contract.minter(deps.as_ref()).unwrap();
     assert_eq!(Some(minter.to_string()), res.minter);
     let info = contract.contract_info(deps.as_ref()).unwrap();
-=======
-    let minter_ownership = MINTER.get_ownership(deps.as_ref().storage).unwrap();
-    assert_eq!(Some(Addr::unchecked(MINTER_ADDR)), minter_ownership.owner);
-    let collection_info = contract
-        .base_contract
-        .query_collection_info(deps.as_ref(), env.clone())
-        .unwrap();
->>>>>>> 9b241d91
-    assert_eq!(
-        collection_info,
-        CollectionInfo {
+    assert_eq!(
+        info,
+        ContractInfoResponse {
             name: CONTRACT_NAME.to_string(),
             symbol: SYMBOL.to_string(),
         }
@@ -115,65 +101,7 @@
         .withdraw_address
         .may_load(deps.as_ref().storage)
         .unwrap();
-    assert_eq!(Some(CREATOR_ADDR.to_string()), withdraw_address);
-
-    let count = contract
-        .base_contract
-        .query_num_tokens(deps.as_ref(), env)
-        .unwrap();
-    assert_eq!(0, count.count);
-
-    // list the token_ids
-    let tokens = contract
-        .query_all_tokens_include_expired_nft(deps.as_ref(), mock_env(), None, None, false)
-        .unwrap();
-    assert_eq!(0, tokens.tokens.len());
-}
-
-#[test]
-fn proper_instantiation_with_collection_info() {
-    let mut deps = mock_dependencies();
-    let contract =
-        Cw721ExpirationContract::<DefaultOptionMetadataExtension, Empty, Empty>::default();
-
-    let msg = InstantiateMsg {
-        expiration_days: 1,
-        name: CONTRACT_NAME.to_string(),
-        symbol: SYMBOL.to_string(),
-        minter: Some(String::from(MINTER_ADDR)),
-        withdraw_address: Some(String::from(CREATOR_ADDR)),
-    };
-    let info = mock_info("creator", &[]);
-    let env = mock_env();
-
-    // we can just call .unwrap() to assert this was a success
-    let res = contract
-        .instantiate(deps.as_mut(), env.clone(), info, msg)
-        .unwrap();
-    assert_eq!(0, res.messages.len());
-
-    // it worked, let's query the state
-    let minter_ownership = MINTER.get_ownership(deps.as_ref().storage).unwrap();
-    assert_eq!(Some(Addr::unchecked(MINTER_ADDR)), minter_ownership.owner);
-    let collection_info = contract
-        .base_contract
-        .query_collection_info(deps.as_ref(), env.clone())
-        .unwrap();
-    assert_eq!(
-        collection_info,
-        CollectionInfo {
-            name: CONTRACT_NAME.to_string(),
-            symbol: SYMBOL.to_string(),
-        }
-    );
-
-    let withdraw_address = contract
-        .base_contract
-        .config
-        .withdraw_address
-        .may_load(deps.as_ref().storage)
-        .unwrap();
-    assert_eq!(Some(CREATOR_ADDR.to_string()), withdraw_address);
+    assert_eq!(Some(creator.to_string()), withdraw_address);
 
     let count = contract
         .base_contract
@@ -217,11 +145,7 @@
     );
 
     // minter can mint
-<<<<<<< HEAD
     let allowed = mock_info(minter.as_ref(), &[]);
-=======
-    let allowed = mock_info(MINTER_ADDR, &[]);
->>>>>>> 9b241d91
     let _ = contract
         .execute(deps.as_mut(), mock_env(), allowed, mint_msg)
         .unwrap();
@@ -283,11 +207,7 @@
         extension: None,
     };
 
-<<<<<<< HEAD
     let allowed = mock_info(minter.as_ref(), &[]);
-=======
-    let allowed = mock_info(MINTER_ADDR, &[]);
->>>>>>> 9b241d91
     let err = contract
         .execute(deps.as_mut(), mock_env(), allowed, mint_msg2)
         .unwrap_err();
@@ -319,11 +239,7 @@
     };
 
     // Minter can mint
-<<<<<<< HEAD
     let minter_info = mock_info(minter.as_ref(), &[]);
-=======
-    let minter_info = mock_info(MINTER_ADDR, &[]);
->>>>>>> 9b241d91
     let _ = contract
         .execute(deps.as_mut(), mock_env(), minter_info.clone(), mint_msg)
         .unwrap();
@@ -336,30 +252,14 @@
             deps.as_mut(),
             mock_env(),
             minter_info.clone(),
-<<<<<<< HEAD
-            ExecuteMsg::UpdateOwnership(cw_ownable::Action::TransferOwnership {
+            Cw721ExecuteMsg::UpdateOwnership(Action::TransferOwnership {
                 new_owner: random.to_string(),
-=======
-            Cw721ExecuteMsg::UpdateOwnership(Action::TransferOwnership {
-                new_owner: "random".to_string(),
->>>>>>> 9b241d91
                 expiry: None,
             }),
         )
         .unwrap();
 
     // Minter does not change until ownership transfer completes.
-<<<<<<< HEAD
-    let minter_res: MinterResponse = from_json(
-        contract
-            .query(deps.as_ref(), mock_env(), QueryMsg::Minter {})
-            .unwrap(),
-    )
-    .unwrap();
-    assert_eq!(minter_res.minter, Some(minter.to_string()));
-
-=======
->>>>>>> 9b241d91
     // Pending ownership transfer should be discoverable via query.
     let ownership: Ownership<Addr> = from_json(
         contract
@@ -370,15 +270,9 @@
 
     assert_eq!(
         ownership,
-<<<<<<< HEAD
         cw_ownable::Ownership::<Addr> {
             owner: Some(minter),
             pending_owner: Some(random.clone()),
-=======
-        Ownership::<Addr> {
-            owner: Some(Addr::unchecked(MINTER_ADDR)),
-            pending_owner: Some(Addr::unchecked("random")),
->>>>>>> 9b241d91
             pending_expiry: None,
         }
     );
@@ -401,14 +295,7 @@
             .unwrap(),
     )
     .unwrap();
-<<<<<<< HEAD
-    assert_eq!(
-        minter.minter,
-        Some(deps.api.addr_make("random").to_string())
-    );
-=======
-    assert_eq!(minter_ownership.owner, Some(random_info.sender.clone()));
->>>>>>> 9b241d91
+    assert_eq!(minter.minter, Some(deps.api.addr_make("random").to_string()));
 
     let mint_msg = Cw721ExecuteMsg::Mint {
         token_id: "randoms_token".to_string(),
@@ -444,11 +331,7 @@
 
     let mint_msg = Cw721ExecuteMsg::Mint {
         token_id: token_id.clone(),
-<<<<<<< HEAD
         owner: minter.to_string(),
-=======
-        owner: MINTER_ADDR.to_string(),
->>>>>>> 9b241d91
         token_uri: Some(token_uri),
         extension: None,
     };
@@ -459,11 +342,7 @@
 
     // mint some NFT
     let mut env = mock_env();
-<<<<<<< HEAD
     let minter = mock_info(minter.as_ref(), &[]);
-=======
-    let minter = mock_info(MINTER_ADDR, &[]);
->>>>>>> 9b241d91
     let _ = contract
         .execute(deps.as_mut(), env.clone(), minter.clone(), mint_msg.clone())
         .unwrap();
@@ -539,39 +418,24 @@
     let token_id = "melt".to_string();
     let token_uri = "https://www.merriam-webster.com/dictionary/melt".to_string();
 
-<<<<<<< HEAD
     let owner = deps.api.addr_make("owner");
-    let mint_msg = ExecuteMsg::Mint {
-=======
-    let owner = "owner";
-    let mint_msg = Cw721ExecuteMsg::Mint {
->>>>>>> 9b241d91
-        token_id: token_id.clone(),
-        owner: owner.to_string(),
+    let mint_msg = Cw721ExecuteMsg::Mint {
+        token_id: token_id.clone(),
+        owner: String::from(owner),
         token_uri: Some(token_uri),
         extension: None,
     };
 
     let mut env = mock_env();
-<<<<<<< HEAD
     let minter = mock_info(minter.as_ref(), &[]);
-=======
-    let minter = mock_info(MINTER_ADDR, &[]);
->>>>>>> 9b241d91
     contract
         .execute(deps.as_mut(), env.clone(), minter, mint_msg)
         .unwrap();
 
     // random cannot transfer
-<<<<<<< HEAD
     let random = mock_info(deps.api.addr_make("random").as_ref(), &[]);
-    let transfer_msg = ExecuteMsg::TransferNft {
+    let transfer_msg = Cw721ExecuteMsg::TransferNft {
         recipient: deps.api.addr_make("random").to_string(),
-=======
-    let random = mock_info("random", &[]);
-    let transfer_msg = Cw721ExecuteMsg::TransferNft {
-        recipient: String::from("random"),
->>>>>>> 9b241d91
         token_id: token_id.clone(),
     };
 
@@ -584,16 +448,10 @@
     );
 
     // owner can
-<<<<<<< HEAD
     let owner_info = mock_info(owner.as_ref(), &[]);
     let binding = deps.api.addr_make("random");
     let new_owner = binding.as_ref();
-    let transfer_msg = ExecuteMsg::TransferNft {
-=======
-    let owner_info = mock_info(owner, &[]);
-    let new_owner = "random";
     let transfer_msg = Cw721ExecuteMsg::TransferNft {
->>>>>>> 9b241d91
         recipient: String::from(new_owner),
         token_id: token_id.clone(),
     };
@@ -652,25 +510,15 @@
     };
 
     let mut env = mock_env();
-<<<<<<< HEAD
     let minter = mock_info(minter.as_ref(), &[]);
-=======
-    let minter = mock_info(MINTER_ADDR, &[]);
->>>>>>> 9b241d91
     contract
         .execute(deps.as_mut(), env.clone(), minter, mint_msg)
         .unwrap();
 
     let msg = to_json_binary("You now have the melting power").unwrap();
-<<<<<<< HEAD
     let target = deps.api.addr_make("another_contract");
-    let send_msg = ExecuteMsg::SendNft {
+    let send_msg = Cw721ExecuteMsg::SendNft {
         contract: target.to_string(),
-=======
-    let target = String::from("another_contract");
-    let send_msg = Cw721ExecuteMsg::SendNft {
-        contract: target.clone(),
->>>>>>> 9b241d91
         token_id: token_id.clone(),
         msg: msg.clone(),
     };
@@ -750,11 +598,7 @@
     };
 
     let mut env = mock_env();
-<<<<<<< HEAD
     let minter = mock_info(minter.as_ref(), &[]);
-=======
-    let minter = mock_info(MINTER_ADDR, &[]);
->>>>>>> 9b241d91
     contract
         .execute(deps.as_mut(), env.clone(), minter, mint_msg)
         .unwrap();
@@ -774,24 +618,15 @@
         res,
         ApprovalResponse {
             approval: Approval {
-<<<<<<< HEAD
                 spender: deps.api.addr_make("demeter").to_string(),
-=======
-                spender: Addr::unchecked("demeter"),
->>>>>>> 9b241d91
                 expires: Expiration::Never {}
             }
         }
     );
 
     // Give random transferring power
-<<<<<<< HEAD
-    let approve_msg = ExecuteMsg::Approve {
+    let approve_msg = Cw721ExecuteMsg::Approve {
         spender: deps.api.addr_make("random").to_string(),
-=======
-    let approve_msg = Cw721ExecuteMsg::Approve {
-        spender: String::from("random"),
->>>>>>> 9b241d91
         token_id: token_id.clone(),
         expires: None,
     };
@@ -823,26 +658,16 @@
         res,
         ApprovalResponse {
             approval: Approval {
-<<<<<<< HEAD
                 spender: deps.api.addr_make("random").to_string(),
-=======
-                spender: Addr::unchecked("random"),
->>>>>>> 9b241d91
                 expires: Expiration::Never {}
             }
         }
     );
 
     // random can now transfer
-<<<<<<< HEAD
     let random = mock_info(deps.api.addr_make("random").as_ref(), &[]);
     let transfer_msg = ExecuteMsg::TransferNft {
         recipient: deps.api.addr_make("person").to_string(),
-=======
-    let random = mock_info("random", &[]);
-    let transfer_msg = Cw721ExecuteMsg::TransferNft {
-        recipient: String::from("person"),
->>>>>>> 9b241d91
         token_id: token_id.clone(),
     };
     contract
@@ -870,13 +695,8 @@
     );
 
     // Approve, revoke, and check for empty, to test revoke
-<<<<<<< HEAD
-    let approve_msg = ExecuteMsg::Approve {
+    let approve_msg = Cw721ExecuteMsg::Approve {
         spender: deps.api.addr_make("random").to_string(),
-=======
-    let approve_msg = Cw721ExecuteMsg::Approve {
-        spender: String::from("random"),
->>>>>>> 9b241d91
         token_id: token_id.clone(),
         expires: None,
     };
@@ -890,13 +710,8 @@
         )
         .unwrap();
 
-<<<<<<< HEAD
-    let revoke_msg = ExecuteMsg::Revoke {
+    let revoke_msg = Cw721ExecuteMsg::Revoke {
         spender: deps.api.addr_make("random").to_string(),
-=======
-    let revoke_msg = Cw721ExecuteMsg::Revoke {
-        spender: String::from("random"),
->>>>>>> 9b241d91
         token_id: token_id.clone(),
     };
     contract
@@ -974,11 +789,7 @@
         extension: None,
     };
 
-<<<<<<< HEAD
     let minter = mock_info(minter.as_ref(), &[]);
-=======
-    let minter = mock_info(MINTER_ADDR, &[]);
->>>>>>> 9b241d91
     contract
         .execute(deps.as_mut(), mock_env(), minter.clone(), mint_msg1)
         .unwrap();
@@ -1013,13 +824,8 @@
     assert_eq!(vec![token_id2.clone()], tokens.tokens);
 
     // demeter gives random full (operator) power over her tokens
-<<<<<<< HEAD
-    let approve_all_msg = ExecuteMsg::ApproveAll {
+    let approve_all_msg = Cw721ExecuteMsg::ApproveAll {
         operator: deps.api.addr_make("random").to_string(),
-=======
-    let approve_all_msg = Cw721ExecuteMsg::ApproveAll {
-        operator: String::from("random"),
->>>>>>> 9b241d91
         expires: None,
     };
     let owner = mock_info(deps.api.addr_make("demeter").as_ref(), &[]);
@@ -1035,15 +841,9 @@
     );
 
     // random can now transfer
-<<<<<<< HEAD
     let random = mock_info(deps.api.addr_make("random").as_ref(), &[]);
-    let transfer_msg = ExecuteMsg::TransferNft {
+    let transfer_msg = Cw721ExecuteMsg::TransferNft {
         recipient: deps.api.addr_make("person").to_string(),
-=======
-    let random = mock_info("random", &[]);
-    let transfer_msg = Cw721ExecuteMsg::TransferNft {
-        recipient: String::from("person"),
->>>>>>> 9b241d91
         token_id: token_id1,
     };
     contract
@@ -1058,13 +858,8 @@
     };
     let msg: CosmosMsg = CosmosMsg::Wasm(inner_msg);
 
-<<<<<<< HEAD
-    let send_msg = ExecuteMsg::SendNft {
+    let send_msg = Cw721ExecuteMsg::SendNft {
         contract: deps.api.addr_make("another_contract").to_string(),
-=======
-    let send_msg = Cw721ExecuteMsg::SendNft {
-        contract: String::from("another_contract"),
->>>>>>> 9b241d91
         token_id: token_id2,
         msg: to_json_binary(&msg).unwrap(),
     };
@@ -1073,13 +868,8 @@
         .unwrap();
 
     // Approve_all, revoke_all, and check for empty, to test revoke_all
-<<<<<<< HEAD
-    let approve_all_msg = ExecuteMsg::ApproveAll {
+    let approve_all_msg = Cw721ExecuteMsg::ApproveAll {
         operator: deps.api.addr_make("operator").to_string(),
-=======
-    let approve_all_msg = Cw721ExecuteMsg::ApproveAll {
-        operator: String::from("operator"),
->>>>>>> 9b241d91
         expires: None,
     };
     // person is now the owner of the tokens
@@ -1103,11 +893,7 @@
         res,
         OperatorResponse {
             approval: Approval {
-<<<<<<< HEAD
                 spender: deps.api.addr_make("operator").to_string(),
-=======
-                spender: Addr::unchecked("operator"),
->>>>>>> 9b241d91
                 expires: Expiration::Never {}
             }
         }
@@ -1141,11 +927,7 @@
         res,
         OperatorsResponse {
             operators: vec![cw721::Approval {
-<<<<<<< HEAD
                 spender: deps.api.addr_make("operator").to_string(),
-=======
-                spender: Addr::unchecked("operator"),
->>>>>>> 9b241d91
                 expires: Expiration::Never {}
             }]
         }
@@ -1153,13 +935,8 @@
 
     // second approval
     let buddy_expires = Expiration::AtHeight(1234567);
-<<<<<<< HEAD
-    let approve_all_msg = ExecuteMsg::ApproveAll {
+    let approve_all_msg = Cw721ExecuteMsg::ApproveAll {
         operator: deps.api.addr_make("buddy").to_string(),
-=======
-    let approve_all_msg = Cw721ExecuteMsg::ApproveAll {
-        operator: String::from("buddy"),
->>>>>>> 9b241d91
         expires: Some(buddy_expires),
     };
     let owner = mock_info(deps.api.addr_make("person").as_ref(), &[]);
@@ -1184,13 +961,8 @@
         res,
         OperatorsResponse {
             operators: vec![cw721::Approval {
-<<<<<<< HEAD
                 spender: deps.api.addr_make("operator").to_string(),
-                expires: Expiration::Never {}
-=======
-                spender: Addr::unchecked("buddy"),
                 expires: buddy_expires,
->>>>>>> 9b241d91
             }]
         }
     );
@@ -1209,25 +981,14 @@
         res,
         OperatorsResponse {
             operators: vec![cw721::Approval {
-<<<<<<< HEAD
                 spender: deps.api.addr_make("buddy").to_string(),
-                expires: buddy_expires,
-            }]
-        }
-    );
-
-    let revoke_all_msg = ExecuteMsg::RevokeAll {
-        operator: deps.api.addr_make("operator").to_string(),
-=======
-                spender: Addr::unchecked("operator"),
                 expires: Expiration::Never {}
             }]
         }
     );
 
     let revoke_all_msg = Cw721ExecuteMsg::RevokeAll {
-        operator: String::from("operator"),
->>>>>>> 9b241d91
+        operator: deps.api.addr_make("operator").to_string(),
     };
     contract
         .execute(deps.as_mut(), mock_env(), owner, revoke_all_msg)
@@ -1262,11 +1023,7 @@
         res,
         OperatorsResponse {
             operators: vec![cw721::Approval {
-<<<<<<< HEAD
                 spender: deps.api.addr_make("buddy").to_string(),
-=======
-                spender: Addr::unchecked("buddy"),
->>>>>>> 9b241d91
                 expires: buddy_expires,
             }]
         }
@@ -1306,16 +1063,11 @@
 #[test]
 fn test_tokens_by_owner() {
     let mut deps = mock_dependencies();
-<<<<<<< HEAD
     let creator = deps.api.addr_make("creator");
     let minter = deps.api.addr_make(MINTER);
     let contract = setup_contract(deps.as_mut(), 1, creator, minter.clone());
 
     let minter = mock_info(minter.as_ref(), &[]);
-=======
-    let contract = setup_contract(deps.as_mut(), 1);
-    let minter = mock_info(MINTER_ADDR, &[]);
->>>>>>> 9b241d91
 
     // Mint a couple tokens (from the same owner)
     let token_id1 = "grow1".to_string();
@@ -1392,18 +1144,7 @@
         .unwrap();
     assert_eq!(&by_demeter, &tokens.tokens);
     let tokens = contract
-<<<<<<< HEAD
-        .tokens(
-            deps.as_ref(),
-            mock_env(),
-            ceres.to_string(),
-            None,
-            None,
-            false,
-        )
-=======
-        .query_tokens_include_expired_nft(deps.as_ref(), mock_env(), ceres, None, None, false)
->>>>>>> 9b241d91
+        .query_tokens_include_expired_nft(deps.as_ref(), mock_env(), ceres.to_string(), None, None, false)
         .unwrap();
     assert_eq!(&by_ceres, &tokens.tokens);
 
@@ -1435,15 +1176,10 @@
 #[test]
 fn test_nft_info() {
     let mut deps = mock_dependencies();
-<<<<<<< HEAD
     let creator = deps.api.addr_make("creator");
     let minter = deps.api.addr_make(MINTER);
     let contract = setup_contract(deps.as_mut(), 1, creator, minter.clone());
     let minter = mock_info(minter.as_ref(), &[]);
-=======
-    let contract = setup_contract(deps.as_mut(), 1);
-    let minter = mock_info(MINTER_ADDR, &[]);
->>>>>>> 9b241d91
 
     let token_id = "grow1".to_string();
     let owner = deps.api.addr_make("ark").to_string();
@@ -1484,15 +1220,10 @@
 #[test]
 fn test_all_nft_info() {
     let mut deps = mock_dependencies();
-<<<<<<< HEAD
     let creator = deps.api.addr_make("creator");
     let minter = deps.api.addr_make(MINTER);
     let contract = setup_contract(deps.as_mut(), 1, creator, minter.clone());
     let minter = mock_info(minter.as_ref(), &[]);
-=======
-    let contract = setup_contract(deps.as_mut(), 1);
-    let minter = mock_info(MINTER_ADDR, &[]);
->>>>>>> 9b241d91
 
     let token_id = "grow1".to_string();
     let owner = deps.api.addr_make("ark").to_string();
@@ -1539,15 +1270,10 @@
 #[test]
 fn test_owner_of() {
     let mut deps = mock_dependencies();
-<<<<<<< HEAD
     let creator = deps.api.addr_make("creator");
     let minter = deps.api.addr_make(MINTER);
     let contract = setup_contract(deps.as_mut(), 1, creator, minter.clone());
     let minter = mock_info(minter.as_ref(), &[]);
-=======
-    let contract = setup_contract(deps.as_mut(), 1);
-    let minter = mock_info(MINTER_ADDR, &[]);
->>>>>>> 9b241d91
 
     let token_id = "grow1".to_string();
     let owner = deps.api.addr_make("ark").to_string();
@@ -1594,15 +1320,10 @@
 #[test]
 fn test_approval() {
     let mut deps = mock_dependencies();
-<<<<<<< HEAD
     let creator = deps.api.addr_make("creator");
     let minter = deps.api.addr_make(MINTER);
     let contract = setup_contract(deps.as_mut(), 1, creator, minter.clone());
     let minter = mock_info(minter.as_ref(), &[]);
-=======
-    let contract = setup_contract(deps.as_mut(), 1);
-    let minter = mock_info(MINTER_ADDR, &[]);
->>>>>>> 9b241d91
 
     let token_id = "grow1".to_string();
     let owner = deps.api.addr_make("ark");
@@ -1635,19 +1356,11 @@
     let expiration = env.block.time.plus_days(1);
     env.block.time = expiration;
     let error = contract
-<<<<<<< HEAD
-        .approval(
+        .query_approval_include_expired_nft(
             deps.as_ref(),
             env,
             token_id.clone(),
             owner.to_string(),
-=======
-        .query_approval_include_expired_nft(
-            deps.as_ref(),
-            env,
-            token_id.clone(),
-            owner,
->>>>>>> 9b241d91
             false,
             false,
         )
@@ -1665,15 +1378,10 @@
 #[test]
 fn test_approvals() {
     let mut deps = mock_dependencies();
-<<<<<<< HEAD
     let creator = deps.api.addr_make("creator");
     let minter = deps.api.addr_make(MINTER);
     let contract = setup_contract(deps.as_mut(), 1, creator, minter.clone());
     let minter = mock_info(minter.as_ref(), &[]);
-=======
-    let contract = setup_contract(deps.as_mut(), 1);
-    let minter = mock_info(MINTER_ADDR, &[]);
->>>>>>> 9b241d91
 
     let token_id = "grow1".to_string();
     let owner = deps.api.addr_make("ark");
@@ -1720,15 +1428,10 @@
 #[test]
 fn test_tokens() {
     let mut deps = mock_dependencies();
-<<<<<<< HEAD
     let creator = deps.api.addr_make("creator");
     let minter = deps.api.addr_make(MINTER);
     let contract = setup_contract(deps.as_mut(), 1, creator, minter.clone());
     let minter = mock_info(minter.as_ref(), &[]);
-=======
-    let contract = setup_contract(deps.as_mut(), 1);
-    let minter = mock_info(MINTER_ADDR, &[]);
->>>>>>> 9b241d91
 
     let token_id = "grow1".to_string();
     let owner = deps.api.addr_make("ark");
@@ -1746,17 +1449,10 @@
 
     // assert valid nft is returned
     contract
-<<<<<<< HEAD
-        .tokens(
+        .query_tokens_include_expired_nft(
             deps.as_ref(),
             env.clone(),
             owner.to_string(),
-=======
-        .query_tokens_include_expired_nft(
-            deps.as_ref(),
-            env.clone(),
-            owner.clone(),
->>>>>>> 9b241d91
             None,
             None,
             false,
@@ -1767,17 +1463,10 @@
     let expiration = env.block.time.plus_days(1);
     env.block.time = expiration;
     let tokens = contract
-<<<<<<< HEAD
-        .tokens(
+        .query_tokens_include_expired_nft(
             deps.as_ref(),
             env.clone(),
             owner.to_string(),
-=======
-        .query_tokens_include_expired_nft(
-            deps.as_ref(),
-            env.clone(),
-            owner.clone(),
->>>>>>> 9b241d91
             None,
             None,
             false,
@@ -1787,11 +1476,7 @@
 
     // assert invalid nft is returned
     let tokens = contract
-<<<<<<< HEAD
-        .tokens(deps.as_ref(), env, owner.to_string(), None, None, true)
-=======
-        .query_tokens_include_expired_nft(deps.as_ref(), env, owner, None, None, true)
->>>>>>> 9b241d91
+        .query_tokens_include_expired_nft(deps.as_ref(), env, owner.to_string(), None, None, true)
         .unwrap();
     assert_eq!(
         tokens,
@@ -1804,16 +1489,11 @@
 #[test]
 fn test_all_tokens() {
     let mut deps = mock_dependencies();
-<<<<<<< HEAD
     let creator = deps.api.addr_make("creator");
     let minter = deps.api.addr_make(MINTER);
     let contract = setup_contract(deps.as_mut(), 1, creator, minter.clone());
 
     let minter = mock_info(minter.as_ref(), &[]);
-=======
-    let contract = setup_contract(deps.as_mut(), 1);
-    let minter = mock_info(MINTER_ADDR, &[]);
->>>>>>> 9b241d91
 
     let token_id = "grow1".to_string();
     let owner = deps.api.addr_make("ark");
@@ -1838,18 +1518,7 @@
     let expiration = env.block.time.plus_days(1);
     env.block.time = expiration;
     let tokens = contract
-<<<<<<< HEAD
-        .tokens(
-            deps.as_ref(),
-            env.clone(),
-            owner.to_string(),
-            None,
-            None,
-            false,
-        )
-=======
-        .query_tokens_include_expired_nft(deps.as_ref(), env.clone(), owner, None, None, false)
->>>>>>> 9b241d91
+        .query_tokens_include_expired_nft(deps.as_ref(), env.clone(), owner.to_string(), None, None, false)
         .unwrap();
     assert_eq!(tokens, TokensResponse { tokens: vec![] });
 
