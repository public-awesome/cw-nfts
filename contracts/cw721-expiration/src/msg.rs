--- conflicted
+++ resolved
@@ -38,11 +38,7 @@
 
 #[cw_serde]
 #[derive(QueryResponses)]
-<<<<<<< HEAD
-pub enum QueryMsg<TMetadataExtension, TQueryExtensionMsg> {
-=======
 pub enum QueryMsg<TExtensionQueryMsg> {
->>>>>>> a5abe476
     // -------- below adds `include_expired_nft` prop to cw721/src/msg.rs --------
     /// Return the owner of the given token, error if token does not exist
     #[returns(cw721::msg::OwnerOfResponse)]
@@ -176,10 +172,6 @@
     /// Extension query
     #[returns(())]
     Extension {
-<<<<<<< HEAD
-        msg: TQueryExtensionMsg,
-        phantom: Option<TMetadataExtension>, // dummy field to infer type
-=======
         msg: TExtensionQueryMsg,
         /// unset or false will filter out expired nfts, you must set to true to see them
         include_expired_nft: Option<bool>,
@@ -190,7 +182,6 @@
     #[returns(())]
     GetCollectionExtension {
         msg: DefaultOptionalCollectionExtension,
->>>>>>> a5abe476
     },
 
     #[returns(Option<String>)]
