--- conflicted
+++ resolved
@@ -1,10 +1,6 @@
 {
   "contract_name": "cw721-receiver-tester",
-<<<<<<< HEAD
-  "contract_version": "2.0.0",
-=======
   "contract_version": "0.19.0",
->>>>>>> 9b241d91
   "idl_version": "1.0.0",
   "instantiate": {
     "$schema": "http://json-schema.org/draft-07/schema#",
