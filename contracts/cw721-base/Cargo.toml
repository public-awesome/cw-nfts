--- conflicted
+++ resolved
@@ -25,15 +25,14 @@
 cosmwasm-schema = { workspace = true }
 cosmwasm-std    = { workspace = true }
 cw-ownable      = { workspace = true }
+cw-storage-plus = { workspace = true }
+cw-utils        = { workspace = true }
 cw2             = { workspace = true }
 cw721           = { workspace = true }
-<<<<<<< HEAD
-#cw721-base-016  = { workspace = true, features = ["library"] }
-schemars        = { workspace = true }
-=======
->>>>>>> 9b241d91
 serde           = { workspace = true }
 
+
 [dev-dependencies]
+cw-multi-test   = { workspace = true }
 cw721-017       = { workspace = true }
 cw721-018       = { workspace = true }