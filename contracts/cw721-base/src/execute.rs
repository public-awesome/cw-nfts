use serde::de::DeserializeOwned;
use serde::Serialize;

<<<<<<< HEAD
use cosmwasm_std::{
    Binary, CustomMsg, CustomQuery, Deps, DepsMut, Env, MessageInfo, Response, StdResult,
};
=======
use cosmwasm_std::{Binary, CustomMsg, Deps, DepsMut, Env, MessageInfo, Response, StdResult};
>>>>>>> bf70cfb5

use cw2::set_contract_version;
use cw721::{ContractInfoResponse, Cw721Execute, Cw721ReceiveMsg, Expiration};

use crate::error::ContractError;
use crate::msg::{ExecuteMsg, InstantiateMsg, MintMsg};
use crate::state::{Approval, Cw721Contract, TokenInfo};

// Version info for migration
const CONTRACT_NAME: &str = "crates.io:cw721-base";
const CONTRACT_VERSION: &str = env!("CARGO_PKG_VERSION");

impl<'a, T, E1, E2, ModuleMsg, ModuleQuery> Cw721Contract<'a, T, E1, E2, ModuleMsg, ModuleQuery>
where
    T: Serialize + DeserializeOwned + Clone,
    E1: DeserializeOwned,
    E2: DeserializeOwned,
    ModuleMsg: CustomMsg,
    ModuleQuery: CustomQuery,
{
    pub fn instantiate(
        &self,
        deps: DepsMut<ModuleQuery>,
        _env: Env,
        _info: MessageInfo,
        msg: InstantiateMsg,
    ) -> StdResult<Response<ModuleMsg>> {
        set_contract_version(deps.storage, CONTRACT_NAME, CONTRACT_VERSION)?;

        let info = ContractInfoResponse {
            name: msg.name,
            symbol: msg.symbol,
        };
        self.contract_info.save(deps.storage, &info)?;
        let minter = deps.api.addr_validate(&msg.minter)?;
        self.minter.save(deps.storage, &minter)?;
        Ok(Response::default())
    }

    pub fn execute(
        &self,
        deps: DepsMut<ModuleQuery>,
        env: Env,
        info: MessageInfo,
        msg: ExecuteMsg<T, E1>,
    ) -> Result<Response<ModuleMsg>, ContractError> {
        match msg {
            ExecuteMsg::Mint(msg) => self.mint(deps, env, info, msg),
            ExecuteMsg::Approve {
                spender,
                token_id,
                expires,
            } => self.approve(deps, env, info, spender, token_id, expires),
            ExecuteMsg::Revoke { spender, token_id } => {
                self.revoke(deps, env, info, spender, token_id)
            }
            ExecuteMsg::ApproveAll { operator, expires } => {
                self.approve_all(deps, env, info, operator, expires)
            }
            ExecuteMsg::RevokeAll { operator } => self.revoke_all(deps, env, info, operator),
            ExecuteMsg::TransferNft {
                recipient,
                token_id,
            } => self.transfer_nft(deps, env, info, recipient, token_id),
            ExecuteMsg::SendNft {
                contract,
                token_id,
                msg,
            } => self.send_nft(deps, env, info, contract, token_id, msg),
            ExecuteMsg::Burn { token_id } => self.burn(deps, env, info, token_id),
            ExecuteMsg::Extension { msg: _ } => Ok(Response::default()),
        }
    }
}

// TODO pull this into some sort of trait extension??
impl<'a, T, E1, E2, ModuleMsg, ModuleQuery> Cw721Contract<'a, T, E1, E2, ModuleMsg, ModuleQuery>
where
    T: Serialize + DeserializeOwned + Clone,
    E1: DeserializeOwned,
    E2: DeserializeOwned,
    ModuleQuery: CustomQuery,
{
    pub fn mint(
        &self,
        deps: DepsMut<ModuleQuery>,
        _env: Env,
        info: MessageInfo,
        msg: MintMsg<T>,
    ) -> Result<Response<ModuleMsg>, ContractError> {
        let minter = self.minter.load(deps.storage)?;

        if info.sender != minter {
            return Err(ContractError::Unauthorized {});
        }

        // create the token
        let token = TokenInfo {
            owner: deps.api.addr_validate(&msg.owner)?,
            approvals: vec![],
            token_uri: msg.token_uri,
            extension: msg.extension,
        };
        self.tokens
            .update(deps.storage, &msg.token_id, |old| match old {
                Some(_) => Err(ContractError::Claimed {}),
                None => Ok(token),
            })?;

        self.increment_tokens(deps.storage)?;

        Ok(Response::new()
            .add_attribute("action", "mint")
            .add_attribute("minter", info.sender)
            .add_attribute("owner", msg.owner)
            .add_attribute("token_id", msg.token_id))
    }
}

impl<'a, T, E1, E2, ModuleMsg, ModuleQuery> Cw721Execute<T, ModuleMsg, ModuleQuery>
    for Cw721Contract<'a, T, E1, E2, ModuleMsg, ModuleQuery>
where
    T: Serialize + DeserializeOwned + Clone,
    E1: DeserializeOwned,
    E2: DeserializeOwned,
    ModuleMsg: CustomMsg,
    ModuleQuery: CustomQuery,
{
    type Err = ContractError;

    fn transfer_nft(
        &self,
        deps: DepsMut<ModuleQuery>,
        env: Env,
        info: MessageInfo,
        recipient: String,
        token_id: String,
    ) -> Result<Response<ModuleMsg>, ContractError> {
        self._transfer_nft(deps, &env, &info, &recipient, &token_id)?;

        Ok(Response::new()
            .add_attribute("action", "transfer_nft")
            .add_attribute("sender", info.sender)
            .add_attribute("recipient", recipient)
            .add_attribute("token_id", token_id))
    }

    fn send_nft(
        &self,
        deps: DepsMut<ModuleQuery>,
        env: Env,
        info: MessageInfo,
        contract: String,
        token_id: String,
        msg: Binary,
    ) -> Result<Response<ModuleMsg>, ContractError> {
        // Transfer token
        self._transfer_nft(deps, &env, &info, &contract, &token_id)?;

        let send = Cw721ReceiveMsg {
            sender: info.sender.to_string(),
            token_id: token_id.clone(),
            msg,
        };

        // Send message
        Ok(Response::new()
            .add_message(send.into_cosmos_msg(contract.clone())?)
            .add_attribute("action", "send_nft")
            .add_attribute("sender", info.sender)
            .add_attribute("recipient", contract)
            .add_attribute("token_id", token_id))
    }

    fn approve(
        &self,
        deps: DepsMut<ModuleQuery>,
        env: Env,
        info: MessageInfo,
        spender: String,
        token_id: String,
        expires: Option<Expiration>,
    ) -> Result<Response<ModuleMsg>, ContractError> {
        self._update_approvals(deps, &env, &info, &spender, &token_id, true, expires)?;

        Ok(Response::new()
            .add_attribute("action", "approve")
            .add_attribute("sender", info.sender)
            .add_attribute("spender", spender)
            .add_attribute("token_id", token_id))
    }

    fn revoke(
        &self,
        deps: DepsMut<ModuleQuery>,
        env: Env,
        info: MessageInfo,
        spender: String,
        token_id: String,
    ) -> Result<Response<ModuleMsg>, ContractError> {
        self._update_approvals(deps, &env, &info, &spender, &token_id, false, None)?;

        Ok(Response::new()
            .add_attribute("action", "revoke")
            .add_attribute("sender", info.sender)
            .add_attribute("spender", spender)
            .add_attribute("token_id", token_id))
    }

    fn approve_all(
        &self,
        deps: DepsMut<ModuleQuery>,
        env: Env,
        info: MessageInfo,
        operator: String,
        expires: Option<Expiration>,
    ) -> Result<Response<ModuleMsg>, ContractError> {
        // reject expired data as invalid
        let expires = expires.unwrap_or_default();
        if expires.is_expired(&env.block) {
            return Err(ContractError::Expired {});
        }

        // set the operator for us
        let operator_addr = deps.api.addr_validate(&operator)?;
        self.operators
            .save(deps.storage, (&info.sender, &operator_addr), &expires)?;

        Ok(Response::new()
            .add_attribute("action", "approve_all")
            .add_attribute("sender", info.sender)
            .add_attribute("operator", operator))
    }

    fn revoke_all(
        &self,
        deps: DepsMut<ModuleQuery>,
        _env: Env,
        info: MessageInfo,
        operator: String,
    ) -> Result<Response<ModuleMsg>, ContractError> {
        let operator_addr = deps.api.addr_validate(&operator)?;
        self.operators
            .remove(deps.storage, (&info.sender, &operator_addr));

        Ok(Response::new()
            .add_attribute("action", "revoke_all")
            .add_attribute("sender", info.sender)
            .add_attribute("operator", operator))
    }

    fn burn(
        &self,
        deps: DepsMut<ModuleQuery>,
        env: Env,
        info: MessageInfo,
        token_id: String,
    ) -> Result<Response<ModuleMsg>, ContractError> {
        let token = self.tokens.load(deps.storage, &token_id)?;
        self.check_can_send(deps.as_ref(), &env, &info, &token)?;

        self.tokens.remove(deps.storage, &token_id)?;
        self.decrement_tokens(deps.storage)?;

        Ok(Response::new()
            .add_attribute("action", "burn")
            .add_attribute("sender", info.sender)
            .add_attribute("token_id", token_id))
    }
}

// helpers
impl<'a, T, E1, E2, ModuleMsg, ModuleQuery> Cw721Contract<'a, T, E1, E2, ModuleMsg, ModuleQuery>
where
    T: Serialize + DeserializeOwned + Clone,
    E1: DeserializeOwned,
    E2: DeserializeOwned,
    ModuleMsg: CustomMsg,
    ModuleQuery: CustomQuery,
{
    pub fn _transfer_nft(
        &self,
        deps: DepsMut<ModuleQuery>,
        env: &Env,
        info: &MessageInfo,
        recipient: &str,
        token_id: &str,
    ) -> Result<TokenInfo<T>, ContractError> {
        let mut token = self.tokens.load(deps.storage, token_id)?;
        // ensure we have permissions
        self.check_can_send(deps.as_ref(), env, info, &token)?;
        // set owner and remove existing approvals
        token.owner = deps.api.addr_validate(recipient)?;
        token.approvals = vec![];
        self.tokens.save(deps.storage, token_id, &token)?;
        Ok(token)
    }

    #[allow(clippy::too_many_arguments)]
    pub fn _update_approvals(
        &self,
        deps: DepsMut<ModuleQuery>,
        env: &Env,
        info: &MessageInfo,
        spender: &str,
        token_id: &str,
        // if add == false, remove. if add == true, remove then set with this expiration
        add: bool,
        expires: Option<Expiration>,
    ) -> Result<TokenInfo<T>, ContractError> {
        let mut token = self.tokens.load(deps.storage, token_id)?;
        // ensure we have permissions
        self.check_can_approve(deps.as_ref(), env, info, &token)?;

        // update the approval list (remove any for the same spender before adding)
        let spender_addr = deps.api.addr_validate(spender)?;
        token.approvals.retain(|apr| apr.spender != spender_addr);

        // only difference between approve and revoke
        if add {
            // reject expired data as invalid
            let expires = expires.unwrap_or_default();
            if expires.is_expired(&env.block) {
                return Err(ContractError::Expired {});
            }
            let approval = Approval {
                spender: spender_addr,
                expires,
            };
            token.approvals.push(approval);
        }

        self.tokens.save(deps.storage, token_id, &token)?;

        Ok(token)
    }

    /// returns true iff the sender can execute approve or reject on the contract
    pub fn check_can_approve(
        &self,
        deps: Deps<ModuleQuery>,
        env: &Env,
        info: &MessageInfo,
        token: &TokenInfo<T>,
    ) -> Result<(), ContractError> {
        // owner can approve
        if token.owner == info.sender {
            return Ok(());
        }
        // operator can approve
        let op = self
            .operators
            .may_load(deps.storage, (&token.owner, &info.sender))?;
        match op {
            Some(ex) => {
                if ex.is_expired(&env.block) {
                    Err(ContractError::Unauthorized {})
                } else {
                    Ok(())
                }
            }
            None => Err(ContractError::Unauthorized {}),
        }
    }

    /// returns true iff the sender can transfer ownership of the token
    pub fn check_can_send(
        &self,
        deps: Deps<ModuleQuery>,
        env: &Env,
        info: &MessageInfo,
        token: &TokenInfo<T>,
    ) -> Result<(), ContractError> {
        // owner can send
        if token.owner == info.sender {
            return Ok(());
        }

        // any non-expired token approval can send
        if token
            .approvals
            .iter()
            .any(|apr| apr.spender == info.sender && !apr.is_expired(&env.block))
        {
            return Ok(());
        }

        // operator can send
        let op = self
            .operators
            .may_load(deps.storage, (&token.owner, &info.sender))?;
        match op {
            Some(ex) => {
                if ex.is_expired(&env.block) {
                    Err(ContractError::Unauthorized {})
                } else {
                    Ok(())
                }
            }
            None => Err(ContractError::Unauthorized {}),
        }
    }
}<|MERGE_RESOLUTION|>--- conflicted
+++ resolved
@@ -1,13 +1,9 @@
 use serde::de::DeserializeOwned;
 use serde::Serialize;
 
-<<<<<<< HEAD
 use cosmwasm_std::{
     Binary, CustomMsg, CustomQuery, Deps, DepsMut, Env, MessageInfo, Response, StdResult,
 };
-=======
-use cosmwasm_std::{Binary, CustomMsg, Deps, DepsMut, Env, MessageInfo, Response, StdResult};
->>>>>>> bf70cfb5
 
 use cw2::set_contract_version;
 use cw721::{ContractInfoResponse, Cw721Execute, Cw721ReceiveMsg, Expiration};
