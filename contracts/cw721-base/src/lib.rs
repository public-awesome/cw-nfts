--- conflicted
+++ resolved
@@ -41,18 +41,10 @@
         deps: DepsMut,
         env: Env,
         info: MessageInfo,
-<<<<<<< HEAD
-        msg: Cw721InstantiateMsg,
-    ) -> Result<Response, Cw721ContractError> {
-        let contract =
-            Cw721Contract::<DefaultOptionMetadataExtension, Empty, Empty, Empty>::default();
-        contract.instantiate(deps, env, info, msg, CONTRACT_NAME, CONTRACT_VERSION)
-=======
         msg: InstantiateMsg,
     ) -> Result<Response, ContractError> {
         let contract = Cw721BaseContract::default();
         contract.instantiate_with_version(deps, &env, &info, msg, CONTRACT_NAME, CONTRACT_VERSION)
->>>>>>> a5abe476
     }
 
     #[cfg_attr(not(feature = "library"), entry_point)]
@@ -60,34 +52,6 @@
         deps: DepsMut,
         env: Env,
         info: MessageInfo,
-<<<<<<< HEAD
-        msg: Cw721ExecuteMsg<DefaultOptionMetadataExtension, Empty>,
-    ) -> Result<Response, Cw721ContractError> {
-        let contract =
-            Cw721Contract::<DefaultOptionMetadataExtension, Empty, Empty, Empty>::default();
-        contract.execute(deps, env, info, msg)
-    }
-
-    #[cfg_attr(not(feature = "library"), entry_point)]
-    pub fn query(
-        deps: Deps,
-        env: Env,
-        msg: Cw721QueryMsg<DefaultOptionMetadataExtension, Empty>,
-    ) -> StdResult<Binary> {
-        let contract =
-            Cw721Contract::<DefaultOptionMetadataExtension, Empty, Empty, Empty>::default();
-        contract.query(deps, env, msg)
-    }
-
-    #[cfg_attr(not(feature = "library"), entry_point)]
-    pub fn migrate(
-        deps: DepsMut,
-        env: Env,
-        msg: Cw721MigrateMsg,
-    ) -> Result<Response, Cw721ContractError> {
-        let contract =
-            Cw721Contract::<DefaultOptionMetadataExtension, Empty, Empty, Empty>::default();
-=======
         msg: ExecuteMsg,
     ) -> Result<Response, ContractError> {
         let contract = Cw721BaseContract::default();
@@ -103,7 +67,6 @@
     #[cfg_attr(not(feature = "library"), entry_point)]
     pub fn migrate(deps: DepsMut, env: Env, msg: MigrateMsg) -> Result<Response, ContractError> {
         let contract = Cw721BaseContract::default();
->>>>>>> a5abe476
         contract.migrate(deps, env, msg, CONTRACT_NAME, CONTRACT_VERSION)
     }
 }
