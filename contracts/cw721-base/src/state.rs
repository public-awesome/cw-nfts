--- conflicted
+++ resolved
@@ -1,29 +1,4 @@
-<<<<<<< HEAD
-use schemars::JsonSchema;
-use serde::de::DeserializeOwned;
-use serde::{Deserialize, Serialize};
-use std::marker::PhantomData;
-
-use cosmwasm_std::{Addr, BlockInfo, CustomMsg, StdResult, Storage};
-
-use cw721::{ContractInfoResponse, Cw721, Expiration};
-use cw_storage_plus::{Index, IndexList, IndexedMap, Item, Map, MultiIndex};
-
-pub struct Cw721Contract<'a, T, C, E, Q>
-where
-    T: Serialize + DeserializeOwned + Clone,
-    Q: CustomMsg,
-    E: CustomMsg,
-{
-    pub contract_info: Item<ContractInfoResponse>,
-    pub token_count: Item<u64>,
-    /// Stored as (granter, operator) giving operator full control over granter's account
-    pub operators: Map<(&'a Addr, &'a Addr), Expiration>,
-    pub tokens: IndexedMap<&'a str, TokenInfo<T>, TokenIndexes<'a, T>>,
-    pub withdraw_address: Item<String>,
-=======
 use cosmwasm_std::CustomMsg;
->>>>>>> 9b241d91
 
 // expose to all others using contract, so others dont need to import cw721
 pub use cw721::state::*;
@@ -49,41 +24,20 @@
 impl<TMetadataExtension, TCustomResponseMessage, TMetadataExtensionMsg> Default
     for Cw721Contract<'static, TMetadataExtension, TCustomResponseMessage, TMetadataExtensionMsg>
 where
-    TMetadataExtension: Serialize + DeserializeOwned + Clone,
-    TMetadataExtensionMsg: CustomMsg,
+    T: Serialize + DeserializeOwned + Clone,
+    C: CustomMsg,
+    E: CustomMsg,
+    Q: CustomMsg,
 {
-    fn default() -> Self {
-<<<<<<< HEAD
-        Self::new(
-            "nft_info",
-            "num_tokens",
-            "operators",
-            "tokens",
-            "tokens__owner",
-            "withdraw_address",
-        )
-    }
 }
 
-impl<'a, T, C, E, Q> Cw721Contract<'a, T, C, E, Q>
+impl<T, C, E, Q> Default for Cw721Contract<'static, T, C, E, Q>
 where
     T: Serialize + DeserializeOwned + Clone,
     E: CustomMsg,
     Q: CustomMsg,
 {
-    fn new(
-        contract_key: &'static str,
-        token_count_key: &'static str,
-        operator_key: &'static str,
-        tokens_key: &'static str,
-        tokens_owner_key: &'static str,
-        withdraw_address_key: &'static str,
-    ) -> Self {
-        let indexes = TokenIndexes {
-            owner: MultiIndex::new(token_owner_idx, tokens_key, tokens_owner_key),
-        };
-=======
->>>>>>> 9b241d91
+    fn default() -> Self {
         Self {
             config: Cw721Config::default(),
         }
