--- conflicted
+++ resolved
@@ -155,12 +155,8 @@
         page: Option<u32>,
     ) -> StdResult<TokensResponse> {
         let limit = limit.unwrap_or(DEFAULT_LIMIT).min(MAX_LIMIT) as usize;
-<<<<<<< HEAD
         let page = page.unwrap_or(DEFAULT_PAGE) as usize * limit;
-        let start = start_after.map(Bound::exclusive);
-=======
         let start = start_after.map(|s| Bound::ExclusiveRaw(s.into()));
->>>>>>> ca27f72b
 
         let owner_addr = deps.api.addr_validate(&owner)?;
         let tokens: Vec<String> = self
@@ -185,12 +181,8 @@
         page: Option<u32>,
     ) -> StdResult<TokensResponse> {
         let limit = limit.unwrap_or(DEFAULT_LIMIT).min(MAX_LIMIT) as usize;
-<<<<<<< HEAD
         let page = page.unwrap_or(DEFAULT_PAGE) as usize * limit;
-        let start = start_after.map(Bound::exclusive);
-=======
         let start = start_after.map(|s| Bound::ExclusiveRaw(s.into()));
->>>>>>> ca27f72b
 
         let tokens: StdResult<Vec<String>> = self
             .tokens
