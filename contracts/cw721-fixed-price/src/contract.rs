use std::marker::PhantomData;

use crate::error::ContractError;
use crate::msg::{ConfigResponse, ExecuteMsg, InstantiateMsg, QueryMsg};
use crate::state::{Config, CONFIG};
#[cfg(not(feature = "library"))]
use cosmwasm_std::entry_point;
use cosmwasm_std::{
    to_json_binary, Addr, Binary, Deps, DepsMut, Empty, Env, MessageInfo, Reply, Response,
    StdResult, SubMsg, Uint128, WasmMsg,
};
use cw2::set_contract_version;
use cw20::Cw20ReceiveMsg;
<<<<<<< HEAD
use cw721_base::{
    helpers::Cw721Contract, msg::ExecuteMsg as Cw721ExecuteMsg,
    msg::InstantiateMsg as Cw721InstantiateMsg,
};
use cw_utils::{parse_instantiate_response_data, ParseReplyError};
=======
use cw721::helpers::Cw721Contract;
use cw721::msg::{Cw721ExecuteMsg, Cw721InstantiateMsg};
use cw721::state::DefaultOptionMetadataExtension;
use cw_utils::parse_reply_instantiate_data;
>>>>>>> 9b241d91

// version info for migration info
const CONTRACT_NAME: &str = "crates.io:cw721-fixed-price";
const CONTRACT_VERSION: &str = env!("CARGO_PKG_VERSION");

const INSTANTIATE_TOKEN_REPLY_ID: u64 = 1;

#[cfg_attr(not(feature = "library"), entry_point)]
pub fn instantiate(
    deps: DepsMut,
    _env: Env,
    info: MessageInfo,
    msg: InstantiateMsg,
) -> Result<Response, ContractError> {
    set_contract_version(deps.storage, CONTRACT_NAME, CONTRACT_VERSION)?;

    if msg.unit_price == Uint128::new(0) {
        return Err(ContractError::InvalidUnitPrice {});
    }

    if msg.max_tokens == 0 {
        return Err(ContractError::InvalidMaxTokens {});
    }

    let config = Config {
        cw721_address: None,
        cw20_address: msg.cw20_address,
        unit_price: msg.unit_price,
        max_tokens: msg.max_tokens,
        owner: info.sender,
        name: msg.name.clone(),
        symbol: msg.symbol.clone(),
        token_uri: msg.token_uri.clone(),
        extension: msg.extension.clone(),
        unused_token_id: 0,
    };

    CONFIG.save(deps.storage, &config)?;

    let sub_msg: Vec<SubMsg> = vec![SubMsg::reply_on_success(
        WasmMsg::Instantiate {
            code_id: msg.token_code_id,
            msg: to_json_binary(&Cw721InstantiateMsg {
                name: msg.name.clone(),
                symbol: msg.symbol,
                minter: None,
                withdraw_address: msg.withdraw_address,
            })?,
            funds: vec![],
            admin: None,
            label: String::from("Instantiate fixed price NFT contract"),
        },
        INSTANTIATE_TOKEN_REPLY_ID,
    )];

    Ok(Response::new().add_submessages(sub_msg))
}

// Reply callback triggered from cw721 contract instantiation
#[cfg_attr(not(feature = "library"), entry_point)]
pub fn reply(deps: DepsMut, _env: Env, msg: Reply) -> Result<Response, ContractError> {
    let mut config: Config = CONFIG.load(deps.storage)?;

    if config.cw721_address.is_some() {
        return Err(ContractError::Cw721AlreadyLinked {});
    }

    if msg.id != INSTANTIATE_TOKEN_REPLY_ID {
        return Err(ContractError::InvalidTokenReplyId {});
    }

    #[allow(deprecated)]
    let msg_result = msg
        .result
        .into_result()
        .map_err(ParseReplyError::SubMsgFailure)?
        .data
        .ok_or_else(|| ParseReplyError::ParseFailure("missing reply data".to_owned()))?;

    let reply = parse_instantiate_response_data(msg_result.as_slice())?;
    // let reply = parse_reply_instantiate_data(msg).unwrap();
    config.cw721_address = Addr::unchecked(reply.contract_address).into();
    CONFIG.save(deps.storage, &config)?;

    Ok(Response::new())
}

#[cfg_attr(not(feature = "library"), entry_point)]
pub fn query(deps: Deps, _env: Env, msg: QueryMsg) -> StdResult<Binary> {
    match msg {
        QueryMsg::GetConfig {} => to_json_binary(&query_config(deps)?),
    }
}

fn query_config(deps: Deps) -> StdResult<ConfigResponse> {
    let config = CONFIG.load(deps.storage)?;
    Ok(ConfigResponse {
        owner: config.owner,
        cw20_address: config.cw20_address,
        cw721_address: config.cw721_address,
        max_tokens: config.max_tokens,
        unit_price: config.unit_price,
        name: config.name,
        symbol: config.symbol,
        token_uri: config.token_uri,
        extension: config.extension,
        unused_token_id: config.unused_token_id,
    })
}

#[cfg_attr(not(feature = "library"), entry_point)]
pub fn execute(
    deps: DepsMut,
    _env: Env,
    info: MessageInfo,
    msg: ExecuteMsg,
) -> Result<Response, ContractError> {
    match msg {
        ExecuteMsg::Receive(Cw20ReceiveMsg {
            sender,
            amount,
            msg,
        }) => execute_receive(deps, info, sender, amount, msg),
    }
}

pub fn execute_receive(
    deps: DepsMut,
    info: MessageInfo,
    sender: String,
    amount: Uint128,
    _msg: Binary,
) -> Result<Response, ContractError> {
    let mut config = CONFIG.load(deps.storage)?;
    if config.cw20_address != info.sender {
        return Err(ContractError::UnauthorizedTokenContract {});
    }

    if config.cw721_address.is_none() {
        return Err(ContractError::Uninitialized {});
    }

    if config.unused_token_id >= config.max_tokens {
        return Err(ContractError::SoldOut {});
    }

    if amount != config.unit_price {
        return Err(ContractError::WrongPaymentAmount {});
    }

    let mint_msg = Cw721ExecuteMsg::<DefaultOptionMetadataExtension, Empty>::Mint {
        token_id: config.unused_token_id.to_string(),
        owner: sender,
        token_uri: config.token_uri.clone().into(),
        extension: config.extension.clone(),
    };

    match config.cw721_address.clone() {
        Some(cw721) => {
            let callback = Cw721Contract::<DefaultOptionMetadataExtension, Empty>(
                cw721,
                PhantomData,
                PhantomData,
            )
            .call(mint_msg)?;
            config.unused_token_id += 1;
            CONFIG.save(deps.storage, &config)?;

            Ok(Response::new().add_message(callback))
        }
        None => Err(ContractError::Cw721NotLinked {}),
    }
}

#[cfg(test)]
mod tests {
    use super::*;
    use cosmwasm_std::testing::{mock_dependencies, mock_env, mock_info, MOCK_CONTRACT_ADDR};
<<<<<<< HEAD
    use cosmwasm_std::{
        from_json, to_json_binary, CosmosMsg, ReplyOn, SubMsgResponse, SubMsgResult,
    };
    use cw721_base::Extension;
=======
    use cosmwasm_std::{from_json, to_json_binary, CosmosMsg, SubMsgResponse, SubMsgResult};
    use cw721::state::DefaultOptionMetadataExtension;
>>>>>>> 9b241d91
    use prost::Message;

    const NFT_CONTRACT_ADDR: &str = "nftcontract";

    // Type for replies to contract instantiate messes
    #[derive(Clone, PartialEq, Message)]
    struct MsgInstantiateContractResponse {
        #[prost(string, tag = "1")]
        pub contract_address: ::prost::alloc::string::String,
        #[prost(bytes, tag = "2")]
        pub data: ::prost::alloc::vec::Vec<u8>,
    }

    #[test]
    fn initialization() {
        let mut deps = mock_dependencies();
        let msg = InstantiateMsg {
            owner: Addr::unchecked("owner"),
            max_tokens: 1,
            unit_price: Uint128::new(1),
            name: String::from("SYNTH"),
            symbol: String::from("SYNTH"),
            token_code_id: 10u64,
            cw20_address: Addr::unchecked(MOCK_CONTRACT_ADDR),
            token_uri: String::from("https://ipfs.io/ipfs/Q"),
            extension: None,
            withdraw_address: None,
        };

        let info = mock_info("owner", &[]);
        let res = instantiate(deps.as_mut(), mock_env(), info.clone(), msg.clone()).unwrap();

        instantiate(deps.as_mut(), mock_env(), info, msg.clone()).unwrap();

        assert_eq!(
            res.messages,
            vec![SubMsg::reply_on_success(
                WasmMsg::Instantiate {
                    code_id: msg.token_code_id,
                    msg: to_json_binary(&Cw721InstantiateMsg {
                        name: msg.name.clone(),
                        symbol: msg.symbol.clone(),
                        minter: None,
                        withdraw_address: None,
                    })
                    .unwrap(),
                    funds: vec![],
                    admin: None,
                    label: String::from("Instantiate fixed price NFT contract"),
                },
                INSTANTIATE_TOKEN_REPLY_ID
            )]
        );

        let instantiate_reply = MsgInstantiateContractResponse {
            contract_address: "nftcontract".to_string(),
            data: vec![2u8; 32769],
        };
        let mut encoded_instantiate_reply =
            Vec::<u8>::with_capacity(instantiate_reply.encoded_len());
        instantiate_reply
            .encode(&mut encoded_instantiate_reply)
            .unwrap();

        #[allow(deprecated)]
        let reply_msg = Reply {
            id: INSTANTIATE_TOKEN_REPLY_ID,
            payload: Default::default(),
            gas_used: 0,
            result: SubMsgResult::Ok(SubMsgResponse {
                events: vec![],
                data: Some(encoded_instantiate_reply.into()),
                msg_responses: vec![],
            }),
        };
        reply(deps.as_mut(), mock_env(), reply_msg).unwrap();

        let query_msg = QueryMsg::GetConfig {};
        let res = query(deps.as_ref(), mock_env(), query_msg).unwrap();
        let config: Config = from_json(res).unwrap();
        assert_eq!(
            config,
            Config {
                owner: Addr::unchecked("owner"),
                cw20_address: msg.cw20_address,
                cw721_address: Some(Addr::unchecked(NFT_CONTRACT_ADDR)),
                max_tokens: msg.max_tokens,
                unit_price: msg.unit_price,
                name: msg.name,
                symbol: msg.symbol,
                token_uri: msg.token_uri,
                extension: None,
                unused_token_id: 0
            }
        );
    }

    #[test]
    fn invalid_unit_price() {
        let mut deps = mock_dependencies();
        let msg = InstantiateMsg {
            owner: Addr::unchecked("owner"),
            max_tokens: 1,
            unit_price: Uint128::new(0),
            name: String::from("SYNTH"),
            symbol: String::from("SYNTH"),
            token_code_id: 10u64,
            cw20_address: Addr::unchecked(MOCK_CONTRACT_ADDR),
            token_uri: String::from("https://ipfs.io/ipfs/Q"),
            extension: None,
            withdraw_address: None,
        };

        let info = mock_info("owner", &[]);
        let err = instantiate(deps.as_mut(), mock_env(), info, msg).unwrap_err();

        match err {
            ContractError::InvalidUnitPrice {} => {}
            e => panic!("unexpected error: {e}"),
        }
    }

    #[test]
    fn invalid_max_tokens() {
        let mut deps = mock_dependencies();
        let msg = InstantiateMsg {
            owner: Addr::unchecked("owner"),
            max_tokens: 0,
            unit_price: Uint128::new(1),
            name: String::from("SYNTH"),
            symbol: String::from("SYNTH"),
            token_code_id: 10u64,
            cw20_address: Addr::unchecked(MOCK_CONTRACT_ADDR),
            token_uri: String::from("https://ipfs.io/ipfs/Q"),
            extension: None,
            withdraw_address: None,
        };

        let info = mock_info("owner", &[]);
        let err = instantiate(deps.as_mut(), mock_env(), info, msg).unwrap_err();

        match err {
            ContractError::InvalidMaxTokens {} => {}
            e => panic!("unexpected error: {e}"),
        }
    }

    #[test]
    fn mint() {
        let mut deps = mock_dependencies();
        let msg = InstantiateMsg {
            owner: Addr::unchecked("owner"),
            max_tokens: 1,
            unit_price: Uint128::new(1),
            name: String::from("SYNTH"),
            symbol: String::from("SYNTH"),
            token_code_id: 10u64,
            cw20_address: Addr::unchecked(MOCK_CONTRACT_ADDR),
            token_uri: String::from("https://ipfs.io/ipfs/Q"),
            extension: None,
            withdraw_address: None,
        };

        let info = mock_info("owner", &[]);
        instantiate(deps.as_mut(), mock_env(), info, msg).unwrap();
        let instantiate_reply = MsgInstantiateContractResponse {
            contract_address: NFT_CONTRACT_ADDR.to_string(),
            data: vec![2u8; 32769],
        };
        let mut encoded_instantiate_reply =
            Vec::<u8>::with_capacity(instantiate_reply.encoded_len());
        instantiate_reply
            .encode(&mut encoded_instantiate_reply)
            .unwrap();

        #[allow(deprecated)]
        let reply_msg = Reply {
            id: INSTANTIATE_TOKEN_REPLY_ID,
            payload: Default::default(),
            gas_used: 0,
            result: SubMsgResult::Ok(SubMsgResponse {
                events: vec![],
                data: Some(encoded_instantiate_reply.into()),
                msg_responses: vec![],
            }),
        };
        reply(deps.as_mut(), mock_env(), reply_msg).unwrap();

        let msg = ExecuteMsg::Receive(Cw20ReceiveMsg {
            sender: String::from("minter"),
            amount: Uint128::new(1),
            msg: [].into(),
        });

        let info = mock_info(MOCK_CONTRACT_ADDR, &[]);
        let res = execute(deps.as_mut(), mock_env(), info, msg).unwrap();

        let mint_msg = Cw721ExecuteMsg::<DefaultOptionMetadataExtension, Empty>::Mint {
            token_id: String::from("0"),
            owner: String::from("minter"),
            token_uri: Some(String::from("https://ipfs.io/ipfs/Q")),
            extension: None,
        };

        assert_eq!(
            res.messages[0],
            SubMsg {
                msg: CosmosMsg::Wasm(WasmMsg::Execute {
                    contract_addr: NFT_CONTRACT_ADDR.to_string(),
                    msg: to_json_binary(&mint_msg).unwrap(),
                    funds: vec![],
                }),
                id: 0,
                gas_limit: None,
                reply_on: ReplyOn::Never,
                payload: Default::default(),
            }
        );
    }

    #[test]
    fn invalid_reply_id() {
        let mut deps = mock_dependencies();
        let msg = InstantiateMsg {
            owner: Addr::unchecked("owner"),
            max_tokens: 1,
            unit_price: Uint128::new(1),
            name: String::from("SYNTH"),
            symbol: String::from("SYNTH"),
            token_code_id: 10u64,
            cw20_address: Addr::unchecked(MOCK_CONTRACT_ADDR),
            token_uri: String::from("https://ipfs.io/ipfs/Q"),
            extension: None,
            withdraw_address: None,
        };

        let info = mock_info("owner", &[]);
        instantiate(deps.as_mut(), mock_env(), info, msg).unwrap();
        let instantiate_reply = MsgInstantiateContractResponse {
            contract_address: NFT_CONTRACT_ADDR.to_string(),
            data: vec![2u8; 32769],
        };
        let mut encoded_instantiate_reply =
            Vec::<u8>::with_capacity(instantiate_reply.encoded_len());
        instantiate_reply
            .encode(&mut encoded_instantiate_reply)
            .unwrap();

        #[allow(deprecated)]
        let reply_msg = Reply {
            id: 10,
            payload: Default::default(),
            gas_used: 0,
            result: SubMsgResult::Ok(SubMsgResponse {
                events: vec![],
                data: Some(encoded_instantiate_reply.into()),
                msg_responses: vec![],
            }),
        };
        let err = reply(deps.as_mut(), mock_env(), reply_msg).unwrap_err();
        match err {
            ContractError::InvalidTokenReplyId {} => {}
            e => panic!("unexpected error: {e}"),
        }
    }

    #[test]
    fn cw721_already_linked() {
        let mut deps = mock_dependencies();
        let msg = InstantiateMsg {
            owner: Addr::unchecked("owner"),
            max_tokens: 1,
            unit_price: Uint128::new(1),
            name: String::from("SYNTH"),
            symbol: String::from("SYNTH"),
            token_code_id: 10u64,
            cw20_address: Addr::unchecked(MOCK_CONTRACT_ADDR),
            token_uri: String::from("https://ipfs.io/ipfs/Q"),
            extension: None,
            withdraw_address: None,
        };

        let info = mock_info("owner", &[]);
        instantiate(deps.as_mut(), mock_env(), info, msg).unwrap();
        let instantiate_reply = MsgInstantiateContractResponse {
            contract_address: NFT_CONTRACT_ADDR.to_string(),
            data: vec![2u8; 32769],
        };
        let mut encoded_instantiate_reply =
            Vec::<u8>::with_capacity(instantiate_reply.encoded_len());
        instantiate_reply
            .encode(&mut encoded_instantiate_reply)
            .unwrap();

        #[allow(deprecated)]
        let reply_msg = Reply {
            id: 1,
            payload: Default::default(),
            gas_used: 0,
            result: SubMsgResult::Ok(SubMsgResponse {
                events: vec![],
                data: Some(encoded_instantiate_reply.into()),
                msg_responses: vec![],
            }),
        };
        reply(deps.as_mut(), mock_env(), reply_msg.clone()).unwrap();

        let err = reply(deps.as_mut(), mock_env(), reply_msg).unwrap_err();
        match err {
            ContractError::Cw721AlreadyLinked {} => {}
            e => panic!("unexpected error: {e}"),
        }
    }

    #[test]
    fn sold_out() {
        let mut deps = mock_dependencies();
        let msg = InstantiateMsg {
            owner: Addr::unchecked("owner"),
            max_tokens: 1,
            unit_price: Uint128::new(1),
            name: String::from("SYNTH"),
            symbol: String::from("SYNTH"),
            token_code_id: 10u64,
            cw20_address: Addr::unchecked(MOCK_CONTRACT_ADDR),
            token_uri: String::from("https://ipfs.io/ipfs/Q"),
            extension: None,
            withdraw_address: None,
        };

        let info = mock_info("owner", &[]);
        instantiate(deps.as_mut(), mock_env(), info, msg).unwrap();
        let instantiate_reply = MsgInstantiateContractResponse {
            contract_address: NFT_CONTRACT_ADDR.to_string(),
            data: vec![2u8; 32769],
        };
        let mut encoded_instantiate_reply =
            Vec::<u8>::with_capacity(instantiate_reply.encoded_len());
        instantiate_reply
            .encode(&mut encoded_instantiate_reply)
            .unwrap();

        #[allow(deprecated)]
        let reply_msg = Reply {
            id: INSTANTIATE_TOKEN_REPLY_ID,
            payload: Default::default(),
            gas_used: 0,
            result: SubMsgResult::Ok(SubMsgResponse {
                events: vec![],
                data: Some(encoded_instantiate_reply.into()),
                msg_responses: vec![],
            }),
        };
        reply(deps.as_mut(), mock_env(), reply_msg).unwrap();

        let msg = ExecuteMsg::Receive(Cw20ReceiveMsg {
            sender: String::from("minter"),
            amount: Uint128::new(1),
            msg: [].into(),
        });
        let info = mock_info(MOCK_CONTRACT_ADDR, &[]);

        // Max mint is 1, so second mint request should fail
        execute(deps.as_mut(), mock_env(), info.clone(), msg.clone()).unwrap();
        let err = execute(deps.as_mut(), mock_env(), info, msg).unwrap_err();

        match err {
            ContractError::SoldOut {} => {}
            e => panic!("unexpected error: {e}"),
        }
    }

    #[test]
    fn uninitialized() {
        // Config has not been fully initialized with nft contract address via instantiation reply
        let mut deps = mock_dependencies();
        let msg = InstantiateMsg {
            owner: Addr::unchecked("owner"),
            max_tokens: 1,
            unit_price: Uint128::new(1),
            name: String::from("SYNTH"),
            symbol: String::from("SYNTH"),
            token_code_id: 10u64,
            cw20_address: Addr::unchecked(MOCK_CONTRACT_ADDR),
            token_uri: String::from("https://ipfs.io/ipfs/Q"),
            extension: None,
            withdraw_address: None,
        };

        let info = mock_info("owner", &[]);
        instantiate(deps.as_mut(), mock_env(), info, msg).unwrap();

        // Test token transfer when nft contract has not been linked

        let msg = ExecuteMsg::Receive(Cw20ReceiveMsg {
            sender: String::from("minter"),
            amount: Uint128::new(1),
            msg: [].into(),
        });
        let info = mock_info(MOCK_CONTRACT_ADDR, &[]);

        let err = execute(deps.as_mut(), mock_env(), info, msg).unwrap_err();
        match err {
            ContractError::Uninitialized {} => {}
            e => panic!("unexpected error: {e}"),
        }
    }

    #[test]
    fn unauthorized_token() {
        let mut deps = mock_dependencies();
        let msg = InstantiateMsg {
            owner: Addr::unchecked("owner"),
            max_tokens: 1,
            unit_price: Uint128::new(1),
            name: String::from("SYNTH"),
            symbol: String::from("SYNTH"),
            token_code_id: 10u64,
            cw20_address: Addr::unchecked(MOCK_CONTRACT_ADDR),
            token_uri: String::from("https://ipfs.io/ipfs/Q"),
            extension: None,
            withdraw_address: None,
        };

        let info = mock_info("owner", &[]);
        instantiate(deps.as_mut(), mock_env(), info, msg).unwrap();

        // Link nft token contract using reply

        let instantiate_reply = MsgInstantiateContractResponse {
            contract_address: NFT_CONTRACT_ADDR.to_string(),
            data: vec![2u8; 32769],
        };
        let mut encoded_instantiate_reply =
            Vec::<u8>::with_capacity(instantiate_reply.encoded_len());
        instantiate_reply
            .encode(&mut encoded_instantiate_reply)
            .unwrap();

        #[allow(deprecated)]
        let reply_msg = Reply {
            id: INSTANTIATE_TOKEN_REPLY_ID,
            payload: Default::default(),
            gas_used: 0,
            result: SubMsgResult::Ok(SubMsgResponse {
                events: vec![],
                data: Some(encoded_instantiate_reply.into()),
                msg_responses: vec![],
            }),
        };
        reply(deps.as_mut(), mock_env(), reply_msg).unwrap();

        // Test token transfer from invalid token contract
        let msg = ExecuteMsg::Receive(Cw20ReceiveMsg {
            sender: String::from("minter"),
            amount: Uint128::new(1),
            msg: [].into(),
        });
        let info = mock_info("unauthorized-token", &[]);
        let err = execute(deps.as_mut(), mock_env(), info, msg).unwrap_err();

        match err {
            ContractError::UnauthorizedTokenContract {} => {}
            e => panic!("unexpected error: {e}"),
        }
    }

    #[test]
    fn wrong_amount() {
        let mut deps = mock_dependencies();
        let msg = InstantiateMsg {
            owner: Addr::unchecked("owner"),
            max_tokens: 1,
            unit_price: Uint128::new(1),
            name: String::from("SYNTH"),
            symbol: String::from("SYNTH"),
            token_code_id: 10u64,
            cw20_address: Addr::unchecked(MOCK_CONTRACT_ADDR),
            token_uri: String::from("https://ipfs.io/ipfs/Q"),
            extension: None,
            withdraw_address: None,
        };

        let info = mock_info("owner", &[]);
        instantiate(deps.as_mut(), mock_env(), info, msg).unwrap();

        // Link nft token contract using reply

        let instantiate_reply = MsgInstantiateContractResponse {
            contract_address: NFT_CONTRACT_ADDR.to_string(),
            data: vec![2u8; 32769],
        };
        let mut encoded_instantiate_reply =
            Vec::<u8>::with_capacity(instantiate_reply.encoded_len());
        instantiate_reply
            .encode(&mut encoded_instantiate_reply)
            .unwrap();

        #[allow(deprecated)]
        let reply_msg = Reply {
            id: INSTANTIATE_TOKEN_REPLY_ID,
            payload: Default::default(),
            gas_used: 0,
            result: SubMsgResult::Ok(SubMsgResponse {
                events: vec![],
                data: Some(encoded_instantiate_reply.into()),
                msg_responses: vec![],
            }),
        };
        reply(deps.as_mut(), mock_env(), reply_msg).unwrap();

        // Test token transfer from invalid token contract
        let msg = ExecuteMsg::Receive(Cw20ReceiveMsg {
            sender: String::from("minter"),
            amount: Uint128::new(100),
            msg: [].into(),
        });
        let info = mock_info(MOCK_CONTRACT_ADDR, &[]);
        let err = execute(deps.as_mut(), mock_env(), info, msg).unwrap_err();

        match err {
            ContractError::WrongPaymentAmount {} => {}
            e => panic!("unexpected error: {e}"),
        }
    }
}<|MERGE_RESOLUTION|>--- conflicted
+++ resolved
@@ -11,18 +11,11 @@
 };
 use cw2::set_contract_version;
 use cw20::Cw20ReceiveMsg;
-<<<<<<< HEAD
 use cw721_base::{
     helpers::Cw721Contract, msg::ExecuteMsg as Cw721ExecuteMsg,
     msg::InstantiateMsg as Cw721InstantiateMsg,
 };
 use cw_utils::{parse_instantiate_response_data, ParseReplyError};
-=======
-use cw721::helpers::Cw721Contract;
-use cw721::msg::{Cw721ExecuteMsg, Cw721InstantiateMsg};
-use cw721::state::DefaultOptionMetadataExtension;
-use cw_utils::parse_reply_instantiate_data;
->>>>>>> 9b241d91
 
 // version info for migration info
 const CONTRACT_NAME: &str = "crates.io:cw721-fixed-price";
@@ -201,15 +194,11 @@
 mod tests {
     use super::*;
     use cosmwasm_std::testing::{mock_dependencies, mock_env, mock_info, MOCK_CONTRACT_ADDR};
-<<<<<<< HEAD
     use cosmwasm_std::{
         from_json, to_json_binary, CosmosMsg, ReplyOn, SubMsgResponse, SubMsgResult,
     };
     use cw721_base::Extension;
-=======
-    use cosmwasm_std::{from_json, to_json_binary, CosmosMsg, SubMsgResponse, SubMsgResult};
     use cw721::state::DefaultOptionMetadataExtension;
->>>>>>> 9b241d91
     use prost::Message;
 
     const NFT_CONTRACT_ADDR: &str = "nftcontract";
