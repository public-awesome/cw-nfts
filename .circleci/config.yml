version: 2
workflows:
  version: 2
  test:
    jobs:
      - contract_cw721_base
      - contract_cw721_metadata_onchain
      - contract_cw721_fixed_price
      - package_cw721
      - lint
      - wasm-build
  deploy:
    jobs:
      - build_and_upload_contracts:
          filters:
            tags:
              only: /^v[0-9]+\.[0-9]+\.[0-9]+.*/
            branches:
              ignore: /.*/

jobs:
  contract_cw721_base:
    docker:
      - image: rust:1.55.0
    working_directory: ~/project/contracts/cw721-base
    steps:
      - checkout:
          path: ~/project
      - run:
          name: Version information
          command: rustc --version; cargo --version; rustup --version
      - restore_cache:
          keys:
            - cargocache-cw721-base-rust:1.55.0-{{ checksum "~/project/Cargo.lock" }}
      - run:
          name: Unit Tests
          environment:
            RUST_BACKTRACE: 1
          command: cargo unit-test --locked
      - run:
          name: Build and run schema generator
          command: cargo schema --locked
      - run:
          name: Ensure checked-in schemas are up-to-date
          command: |
            CHANGES_IN_REPO=$(git status --porcelain)
            if [[ -n "$CHANGES_IN_REPO" ]]; then
              echo "Repository is dirty. Showing 'git status' and 'git --no-pager diff' for debugging now:"
              git status && git --no-pager diff
              exit 1
            fi
      - save_cache:
          paths:
            - /usr/local/cargo/registry
            - target
          key: cargocache-cw721-base-rust:1.55.0-{{ checksum "~/project/Cargo.lock" }}


  contract_cw721_metadata_onchain:
    docker:
      - image: rust:1.55.0
    working_directory: ~/project/contracts/cw721-metadata-onchain
    steps:
      - checkout:
          path: ~/project
      - run:
          name: Version information
          command: rustc --version; cargo --version; rustup --version
      - restore_cache:
          keys:
            - cargocache-cw721-metadata-onchain-rust:1.55.0-{{ checksum "~/project/Cargo.lock" }}
      - run:
          name: Unit Tests
          environment:
            RUST_BACKTRACE: 1
          command: cargo unit-test --locked
      - run:
          name: Build and run schema generator
          command: cargo schema --locked
      - run:
          name: Ensure checked-in schemas are up-to-date
          command: |
            CHANGES_IN_REPO=$(git status --porcelain)
            if [[ -n "$CHANGES_IN_REPO" ]]; then
              echo "Repository is dirty. Showing 'git status' and 'git --no-pager diff' for debugging now:"
              git status && git --no-pager diff
              exit 1
            fi
      - save_cache:
          paths:
            - /usr/local/cargo/registry
            - target
          key: cargocache-cw721-metadata-onchain-rust:1.55.0-{{ checksum "~/project/Cargo.lock" }}


  contract_cw721_fixed_price:
    docker:
      - image: rust:1.55.0
    working_directory: ~/project/contracts/cw721-fixed-price
    steps:
      - checkout:
          path: ~/project
      - run:
          name: Version information
          command: rustc --version; cargo --version; rustup --version
      - restore_cache:
          keys:
            - cargocache-cw721-fixed-price-rust:1.55.0-{{ checksum "~/project/Cargo.lock" }}
      - run:
          name: Unit Tests
          environment:
            RUST_BACKTRACE: 1
          command: cargo unit-test --locked
      - run:
          name: Build and run schema generator
          command: cargo schema --locked
      - run:
          name: Ensure checked-in schemas are up-to-date
          command: |
            CHANGES_IN_REPO=$(git status --porcelain)
            if [[ -n "$CHANGES_IN_REPO" ]]; then
              echo "Repository is dirty. Showing 'git status' and 'git --no-pager diff' for debugging now:"
              git status && git --no-pager diff
              exit 1
            fi
      - save_cache:
          paths:
            - /usr/local/cargo/registry
            - target
          key: cargocache-cw721-fixed-price-rust:1.55.0-{{ checksum "~/project/Cargo.lock" }}


  package_cw721:
    docker:
      - image: rust:1.55.0
    working_directory: ~/project/packages/cw721
    steps:
      - checkout:
          path: ~/project
      - run:
          name: Version information
          command: rustc --version; cargo --version; rustup --version; rustup target list --installed
      - restore_cache:
          keys:
            - cargocache-v2-cw721:1.55.0-{{ checksum "~/project/Cargo.lock" }}
      - run:
          name: Build library for native target
          command: cargo build --locked
      - run:
          name: Run unit tests
          command: cargo test --locked
      - run:
          name: Build and run schema generator
          command: cargo schema --locked
      - run:
          name: Ensure schemas are up-to-date
          command: |
            CHANGES_IN_REPO=$(git status --porcelain)
            if [[ -n "$CHANGES_IN_REPO" ]]; then
              echo "Repository is dirty. Showing 'git status' and 'git --no-pager diff' for debugging now:"
              git status && git --no-pager diff
              exit 1
            fi
      - save_cache:
          paths:
            - /usr/local/cargo/registry
            - target
          key: cargocache-v2-cw721:1.55.0-{{ checksum "~/project/Cargo.lock" }}

  lint:
    docker:
      - image: rust:1.55.0
    steps:
      - checkout
      - run:
          name: Version information
          command: rustc --version; cargo --version; rustup --version; rustup target list --installed
      - restore_cache:
          keys:
            - cargocache-v2-lint-rust:1.55.0-{{ checksum "Cargo.lock" }}
      - run:
          name: Add rustfmt component
          command: rustup component add rustfmt
      - run:
          name: Add clippy component
          command: rustup component add clippy
      - run:
          name: Check formatting of workspace
          command: cargo fmt -- --check
      - run:
          name: Clippy linting on workspace
          command: cargo clippy --all-targets -- -D warnings
      - save_cache:
          paths:
            - /usr/local/cargo/registry
            - target/debug/.fingerprint
            - target/debug/build
            - target/debug/deps
          key: cargocache-v2-lint-rust:1.55.0-{{ checksum "Cargo.lock" }}

  # This runs one time on the top level to ensure all contracts compile properly into wasm.
  # We don't run the wasm build per contract build, and then reuse a lot of the same dependencies, so this speeds up CI time
  # for all the other tests.
  # We also sanity-check the resultant wasm files.
  wasm-build:
    docker:
      - image: rust:1.55.0
    steps:
      - checkout:
          path: ~/project
      - run:
          name: Version information
          command: rustc --version; cargo --version; rustup --version
      - restore_cache:
          keys:
            - cargocache-wasm-rust:1.55.0-{{ checksum "~/project/Cargo.lock" }}
      - run:
          name: Add wasm32 target
          command: rustup target add wasm32-unknown-unknown
      - run:
          name: Build Wasm Release
          command: |
            for C in ./contracts/*/
            do
              echo "Compiling `basename $C`..."
              (cd $C && cargo build --release --target wasm32-unknown-unknown --locked)
            done
      - run:
          name: Install check_contract
          # Uses --debug for compilation speed
<<<<<<< HEAD
          command: cargo install --debug --version 1.0.0-beta4 --features iterator --example check_contract -- cosmwasm-vm
=======
          command: cargo install --debug --version 1.0.0-beta2 --features iterator --example check_contract --locked -- cosmwasm-vm
>>>>>>> dab3e6c9
      - save_cache:
          paths:
            - /usr/local/cargo/registry
            - target
          key: cargocache-wasm-rust:1.55.0-{{ checksum "~/project/Cargo.lock" }}
      - run:
          name: Check wasm contracts
          command: |
            for W in ./target/wasm32-unknown-unknown/release/*.wasm
            do
              echo -n "Checking `basename $W`... "
              check_contract $W
            done

  # This job roughly follows the instructions from https://circleci.com/blog/publishing-to-github-releases-via-circleci/
  build_and_upload_contracts:
    docker:
      # Image from https://github.com/cibuilds/github, based on alpine
      - image: cibuilds/github:0.13
    steps:
      - run:
          name: Install Docker client
          command: apk add docker-cli
      - setup_remote_docker
      - checkout
      - run:
          # We cannot mount local folders, see https://circleci.com/docs/2.0/building-docker-images/#mounting-folders
          name: Prepare volume with source code
          command: |
            # create a dummy container which will hold a volume with config
            docker create -v /code --name with_code alpine /bin/true
            # copy a config file into this volume
            docker cp Cargo.toml with_code:/code
            docker cp Cargo.lock with_code:/code
            # copy code into this volume
            docker cp ./contracts with_code:/code
            docker cp ./packages with_code:/code
      - run:
          name: Build development contracts
          command: |
            docker run --volumes-from with_code cosmwasm/workspace-optimizer:0.12.1
            docker cp with_code:/code/artifacts ./artifacts
      - run:
          name: Show data
          command: |
            ls -l artifacts
            cat artifacts/checksums.txt
      - run:
          name: Publish artifacts on GitHub
          command: |
            TAG="$CIRCLE_TAG"
            TITLE="$TAG"
            BODY="Attached there are some build artifacts generated at this tag. Those are for development purposes only! Please use crates.io to find the packages of this release."
            ghr -t "$GITHUB_TOKEN" \
              -u "$CIRCLE_PROJECT_USERNAME" -r "$CIRCLE_PROJECT_REPONAME" \
              -c "$CIRCLE_SHA1" \
              -n "$TITLE" -b "$BODY" \
              -delete \
              "$TAG" ./artifacts/<|MERGE_RESOLUTION|>--- conflicted
+++ resolved
@@ -228,11 +228,7 @@
       - run:
           name: Install check_contract
           # Uses --debug for compilation speed
-<<<<<<< HEAD
-          command: cargo install --debug --version 1.0.0-beta4 --features iterator --example check_contract -- cosmwasm-vm
-=======
-          command: cargo install --debug --version 1.0.0-beta2 --features iterator --example check_contract --locked -- cosmwasm-vm
->>>>>>> dab3e6c9
+          command: cargo install --debug --version 1.0.0-beta4 --features iterator --example check_contract --locked -- cosmwasm-vm
       - save_cache:
           paths:
             - /usr/local/cargo/registry
