--- conflicted
+++ resolved
@@ -14,15 +14,9 @@
 cosmwasm-schema = "1.2.1"
 cosmwasm-std    = "1.2.1"
 cw2             = "1.1.0"
-<<<<<<< HEAD
-cw20            = "1.0.1"
-cw721           = { version = "0.17.0", path = "./packages/cw721" }
-cw721-base      = { version = "0.17.0", path = "./contracts/cw721-base" }
-=======
 cw20            = "1.1.0"
 cw721           = { version = "0.18.0", path = "./packages/cw721" }
 cw721-base      = { version = "0.18.0", path = "./contracts/cw721-base" }
->>>>>>> 177a993d
 cw721-base-016  = { version = "0.16.0", package = "cw721-base" }
 cw-multi-test   = "0.16.5"
 cw-ownable      = "0.5.1"
