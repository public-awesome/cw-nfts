--- conflicted
+++ resolved
@@ -2,54 +2,32 @@
 members = ["packages/*", "contracts/*"]
 
 [workspace.package]
-<<<<<<< HEAD
 version       = "2.0.0"
-=======
-version       = "0.19.0"
->>>>>>> 9b241d91
 edition       = "2021"
 license       = "Apache-2.0"
 repository    = "https://github.com/CosmWasm/cw-nfts"
 homepage      = "https://cosmwasm.com"
 documentation = "https://docs.cosmwasm.com"
-<<<<<<< HEAD
-rust-version  = "1.73"
+rust-version  = "1.78"
 
 [workspace.dependencies]
 cosmwasm-schema = "^2.0"
 cosmwasm-std    = "^2.0"
 cw2             = "^2.0"
 cw20            = "^2.0"
-=======
-rust-version  = "1.78"
-
-[workspace.dependencies]
-cosmwasm-schema = "^1.5"
-cosmwasm-std    = "^1.5"
-cw2             = "^1.1"
-cw20            = "^1.1"
->>>>>>> 9b241d91
 cw721           = { version = "*", path = "./packages/cw721" }
 cw721-016       = { git = "https://github.com/CosmWasm/cw-nfts", tag = "v0.16.0", package = "cw721" } # needed for backwards compatibility and legacy migration
 cw721-017       = { git = "https://github.com/CosmWasm/cw-nfts", tag = "v0.17.0", package = "cw721" } # needed for testing legacy migration
 cw721-018       = { git = "https://github.com/CosmWasm/cw-nfts", tag = "v0.18.0", package = "cw721" } # needed for testing legacy migration
 cw721-base      = { version = "*", path = "./contracts/cw721-base" }
-<<<<<<< HEAD
-cw721-base-016  = { version = "0.16.0", package = "cw721-base" }
-cw-multi-test   = "^2.0"
-cw-ownable = { version = "2.0", git = "https://github.com/PFC-Validator/cw-plus-plus", branch = "v2.0.0-wip" }
-
-cw-storage-plus = "^2.0"
-cw-utils        = "^2.0"
-=======
 cw721-base-016  = { git = "https://github.com/CosmWasm/cw-nfts", tag = "v0.16.0", package = "cw721-base" } # needed for testing legacy migration
 cw721-base-017  = { git = "https://github.com/CosmWasm/cw-nfts", tag = "v0.17.0", package = "cw721-base" } # needed for testing legacy migration
 cw721-base-018  = { git = "https://github.com/CosmWasm/cw-nfts", tag = "v0.18.0", package = "cw721-base" } # needed for testing legacy migration
-cw-multi-test   = "^0.20"
-cw-ownable      = { git = "https://github.com/public-awesome/cw-plus-plus.git", rev = "28c1a09bfc6b4f1942fefe3eb0b50faf9d3b1523"} # TODO: switch to official https://github.com/larry0x/cw-plus-plus once merged
-cw-storage-plus = "^1.1"
-cw-utils        = "^1.0"
->>>>>>> 9b241d91
+
+cw-multi-test   = "^2.0"
+cw-ownable      = { git = "https://github.com/larry0x/cw-plus-plus.git", rev = "718351d4e9d66edbf3b6dbea2d13b56ef732f51c"} # TODO: switch to official https://github.com/larry0x/cw-plus-plus once merged
+cw-storage-plus = "^2.0"
+cw-utils        = "^2.0"
 schemars        = "^0.8"
 serde           = { version = "1.0.152", default-features = false, features = ["derive"] }
 thiserror       = "^1.0"
