--- conflicted
+++ resolved
@@ -11,19 +11,6 @@
 rust-version  = "1.65"
 
 [workspace.dependencies]
-<<<<<<< HEAD
-cosmwasm-schema = "1.1.5"
-cosmwasm-std    = "1.1.5"
-cw2             = "1.0.0"
-cw20            = "1.0.0"
-cw721           = { version = "0.16.0", path = "./packages/cw721" }
-cw721-base      = { version = "0.16.0", path = "./contracts/cw721-base" }
-cw-storage-plus = "1.0.1"
-cw-utils        = "1.0.1"
-schemars        = "0.8.10"
-serde           = { version = "1.0.140", default-features = false, features = ["derive"] }
-thiserror       = "1.0.31"
-=======
 cosmwasm-schema = "1.2.1"
 cosmwasm-std    = "1.2.1"
 cw2             = "1.0.1"
@@ -38,7 +25,6 @@
 schemars        = "0.8.11"
 serde           = { version = "1.0.152", default-features = false, features = ["derive"] }
 thiserror       = "1.0.38"
->>>>>>> c1ece555
 
 [profile.release.package.cw721-base]
 codegen-units = 1
