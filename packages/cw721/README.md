# CW721 Spec: Non Fungible Tokens

CW721 is a specification for non-fungible tokens based on CosmWasm.
The name and design is based on Ethereum's ERC721 standard,
<<<<<<< HEAD
with some enhancements. The types in here can be imported by
contracts that wish to implement this  spec, or by contracts that call
=======
with some enhancements. The types in here can be imported by 
contracts that wish to implement this spec, or by contracts that call 
>>>>>>> 6e6be578
to any standard cw721 contract.

The specification is split into multiple sections, a contract may only
implement some of this functionality, but must implement the base.

## Base

This handles ownership, transfers, and allowances. These must be supported
as is by all CW721 contracts. Note that all tokens must have an owner,
as well as an ID. The ID is an arbitrary string, unique within the contract.

### Messages

`TransferNft{recipient, token_id}` -
This transfers ownership of the token to `recipient` account. This is
designed to send to an address controlled by a private key and *does not*
trigger any actions on the recipient if it is a contract.

Requires `token_id` to point to a valid token, and `env.sender` to be
the owner of it, or have an allowance to transfer it.

`SendNft{contract, token_id, msg}` -
This transfers ownership of the token to `contract` account. `contract`
must be an address controlled by a smart contract, which implements
the CW721Receiver interface. The `msg` will be passed to the recipient
contract, along with the token_id.

Requires `token_id` to point to a valid token, and `env.sender` to be
the owner of it, or have an allowance to transfer it.

`Approve{spender, token_id, expires}` - Grants permission to `spender` to
transfer or send the given token. This can only be performed when
<<<<<<< HEAD
`env.sender` is the owner of the given `token_id` or an `operator`.
There can multiple spender accounts per token, and they are cleared once
the token is transfered or sent.
=======
`env.sender` is the owner of the given `token_id` or an `operator`. 
There can be multiple spender accounts per token, and they are cleared once
the token is transferred or sent.
>>>>>>> 6e6be578

`Revoke{spender, token_id}` - This revokes a previously granted permission
to transfer the given `token_id`. This can only be granted when
`env.sender` is the owner of the given `token_id` or an `operator`.

`ApproveAll{operator, expires}` - Grant `operator` permission to transfer or send
all tokens owned by `env.sender`. This approval is tied to the owner, not the
tokens and applies to any future token that the owner receives as well.

`RevokeAll{operator}` - Revoke a previous `ApproveAll` permission granted
to the given `operator`.

### Queries

`OwnerOf{token_id}` - Returns the owner of the given token,
as well as anyone with approval on this particular token.
If the token is unknown, returns an error. Return type is
`OwnerResponse{owner}`.

`ApprovedForAll{owner, include_expired}` - List all operators that can
access all of the owner's tokens. Return type is `ApprovedForAllResponse`.
If `include_expired` is set, show expired owners in the results, otherwise,
ignore them.

`NumTokens{}` - Total number of tokens issued

### Receiver

The counter-part to `SendNft` is `ReceiveNft`, which must be implemented by
any contract that wishes to manage CW721 tokens. This is generally *not*
implemented by any CW721 contract.

`ReceiveNft{sender, token_id, msg}` - This is designed to handle `SendNft`
messages. The address of the contract is stored in `env.sender`
so it cannot be faked. The contract should ensure the sender matches
the token contract it expects to handle, and not allow arbitrary addresses.

The `sender` is the original account requesting to move the token
and `msg` is a `Binary` data that can be decoded into a contract-specific
message. This can be empty if we have only one default action,
or it may be a `ReceiveMsg` variant to clarify the intention. For example,
if I send to an exchange, I can specify the price I want to list the token
for.

## Metadata

### Queries

`ContractInfo{}` - This returns top-level metadata about the contract.
Namely, `name` and `symbol`.

`NftInfo{token_id}` - This returns metadata about one particular token.
The return value is based on *ERC721 Metadata JSON Schema*, but directly
from the contract, not as a Uri. Only the image link is a Uri.

`AllNftInfo{token_id}` - This returns the result of both `NftInfo`
and `OwnerOf` as one query as an optimization for clients, which may
want both info to display one NFT.

## Enumerable

### Queries

Pagination is achieved via `start_after` and `limit`. Limit is a request
set by the client, if unset, the contract will automatically set it to
`DefaultLimit` (suggested 10). If set, it will be used up to a `MaxLimit`
value (suggested 30). Contracts can define other `DefaultLimit` and `MaxLimit`
values without violating the CW721 spec, and clients should not rely on
any particular values.

<<<<<<< HEAD
If `start_after` is unset, the query returns the first results, ordered by
lexogaphically by `token_id`. If `start_after` is set, then it returns the
first `limit` tokens *after* the given one. This allows straight-forward
=======
If `start_after` is unset, the query returns the first results, ordered 
lexicographically by `token_id`. If `start_after` is set, then it returns the
first `limit` tokens *after* the given one. This allows straightforward 
>>>>>>> 6e6be578
pagination by taking the last result returned (a `token_id`) and using it
as the `start_after` value in a future query.

Alternatively, pagination can also be acheived via `page` and `limit`.
Page is a request set by the client, if unset, the contract will automatically
return the first page (index starts at 0) of the query. If set, it will work along side the limit
set and retrieve the data within the specific page.

`Tokens{owner, start_after, limit, page}` - List all token_ids that belong to a given owner.
Return type is `TokensResponse{tokens: Vec<token_id>}`.

`AllTokens{start_after, limit, page}` - Requires pagination. Lists all token_ids controlled by
the contract.<|MERGE_RESOLUTION|>--- conflicted
+++ resolved
@@ -2,13 +2,8 @@
 
 CW721 is a specification for non-fungible tokens based on CosmWasm.
 The name and design is based on Ethereum's ERC721 standard,
-<<<<<<< HEAD
 with some enhancements. The types in here can be imported by
-contracts that wish to implement this  spec, or by contracts that call
-=======
-with some enhancements. The types in here can be imported by 
-contracts that wish to implement this spec, or by contracts that call 
->>>>>>> 6e6be578
+contracts that wish to implement this spec, or by contracts that call
 to any standard cw721 contract.
 
 The specification is split into multiple sections, a contract may only
@@ -41,15 +36,9 @@
 
 `Approve{spender, token_id, expires}` - Grants permission to `spender` to
 transfer or send the given token. This can only be performed when
-<<<<<<< HEAD
 `env.sender` is the owner of the given `token_id` or an `operator`.
-There can multiple spender accounts per token, and they are cleared once
-the token is transfered or sent.
-=======
-`env.sender` is the owner of the given `token_id` or an `operator`. 
 There can be multiple spender accounts per token, and they are cleared once
 the token is transferred or sent.
->>>>>>> 6e6be578
 
 `Revoke{spender, token_id}` - This revokes a previously granted permission
 to transfer the given `token_id`. This can only be granted when
@@ -120,15 +109,9 @@
 values without violating the CW721 spec, and clients should not rely on
 any particular values.
 
-<<<<<<< HEAD
-If `start_after` is unset, the query returns the first results, ordered by
-lexogaphically by `token_id`. If `start_after` is set, then it returns the
-first `limit` tokens *after* the given one. This allows straight-forward
-=======
-If `start_after` is unset, the query returns the first results, ordered 
+If `start_after` is unset, the query returns the first results, ordered
 lexicographically by `token_id`. If `start_after` is set, then it returns the
-first `limit` tokens *after* the given one. This allows straightforward 
->>>>>>> 6e6be578
+first `limit` tokens *after* the given one. This allows straightforward
 pagination by taking the last result returned (a `token_id`) and using it
 as the `start_after` value in a future query.
 
