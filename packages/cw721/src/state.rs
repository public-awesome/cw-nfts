--- conflicted
+++ resolved
@@ -43,25 +43,10 @@
 
 pub struct Cw721Config<
     'a,
-<<<<<<< HEAD
-    // Metadata defined in NftInfo (used for mint).
-    TMetadataExtension,
-    // Defines for `CosmosMsg::Custom<T>` in response. Barely used, so `Empty` can be used.
-    TCustomResponseMessage,
-    // Message passed for updating metadata.
-    TMetadataExtensionMsg,
-    // Extension query message.
-    TQueryExtensionMsg,
-> where
-    TMetadataExtension: Serialize + DeserializeOwned + Clone,
-    TMetadataExtensionMsg: CustomMsg,
-    TQueryExtensionMsg: Serialize + DeserializeOwned + Clone,
-=======
     // NftInfo extension (onchain metadata).
     TNftExtension,
 > where
     TNftExtension: Cw721State,
->>>>>>> a5abe476
 {
     /// Note: replaces deprecated/legacy key "nft_info"!
     pub collection_info: Item<'a, CollectionInfo>,
@@ -72,32 +57,11 @@
     pub operators: Map<'a, (&'a Addr, &'a Addr), Expiration>,
     pub nft_info: IndexedMap<'a, &'a str, NftInfo<TNftExtension>, TokenIndexes<'a, TNftExtension>>,
     pub withdraw_address: Item<'a, String>,
-<<<<<<< HEAD
-
-    pub(crate) _custom_response: PhantomData<TCustomResponseMessage>,
-    pub(crate) _custom_execute: PhantomData<TMetadataExtensionMsg>,
-    pub(crate) _custom_query: PhantomData<TQueryExtensionMsg>,
-}
-
-impl<TMetadataExtension, TCustomResponseMessage, TMetadataExtensionMsg, TQueryExtensionMsg> Default
-    for Cw721Config<
-        'static,
-        TMetadataExtension,
-        TCustomResponseMessage,
-        TMetadataExtensionMsg,
-        TQueryExtensionMsg,
-    >
-where
-    TMetadataExtension: Serialize + DeserializeOwned + Clone,
-    TMetadataExtensionMsg: CustomMsg,
-    TQueryExtensionMsg: Serialize + DeserializeOwned + Clone,
-=======
 }
 
 impl<TNftExtension> Default for Cw721Config<'static, TNftExtension>
 where
     TNftExtension: Cw721State,
->>>>>>> a5abe476
 {
     fn default() -> Self {
         Self::new(
@@ -113,24 +77,9 @@
     }
 }
 
-<<<<<<< HEAD
-impl<'a, TMetadataExtension, TCustomResponseMessage, TMetadataExtensionMsg, TQueryExtensionMsg>
-    Cw721Config<
-        'a,
-        TMetadataExtension,
-        TCustomResponseMessage,
-        TMetadataExtensionMsg,
-        TQueryExtensionMsg,
-    >
-where
-    TMetadataExtension: Serialize + DeserializeOwned + Clone,
-    TMetadataExtensionMsg: CustomMsg,
-    TQueryExtensionMsg: Serialize + DeserializeOwned + Clone,
-=======
 impl<'a, TNftExtension> Cw721Config<'a, TNftExtension>
 where
     TNftExtension: Cw721State,
->>>>>>> a5abe476
 {
     fn new(
         collection_info_key: &'a str,
@@ -150,13 +99,7 @@
             operators: Map::new(operator_key),
             nft_info: IndexedMap::new(nft_info_key, indexes),
             withdraw_address: Item::new(withdraw_address_key),
-<<<<<<< HEAD
-            _custom_response: PhantomData,
-            _custom_execute: PhantomData,
-            _custom_query: PhantomData,
-=======
             collection_extension: Map::new(collection_info_extension_key),
->>>>>>> a5abe476
         }
     }
 
