use cosmwasm_std::{
    Addr, Api, BankMsg, Binary, Coin, CustomMsg, Deps, DepsMut, Empty, Env, MessageInfo, Response,
    StdResult, Storage,
};
use cw_ownable::{none_or, Action, Ownership, OwnershipError};
use cw_storage_plus::Item;
use cw_utils::Expiration;

use crate::{
    error::Cw721ContractError,
    extension::{
        Cw721BaseExtensions, Cw721EmptyExtensions, Cw721Extensions, Cw721OnchainExtensions,
    },
    helpers::value_or_empty,
    msg::{CollectionInfoMsg, Cw721InstantiateMsg, Cw721MigrateMsg, NftInfoMsg},
    query::query_collection_info_and_extension,
    receiver::Cw721ReceiveMsg,
    state::{CollectionInfo, Cw721Config, NftInfo, CREATOR, MINTER},
    traits::{
        Cw721CustomMsg, Cw721Execute, Cw721State, FromAttributesState, StateFactory,
        ToAttributesState,
    },
    Approval, DefaultOptionalCollectionExtension, DefaultOptionalCollectionExtensionMsg,
    DefaultOptionalNftExtension, DefaultOptionalNftExtensionMsg, EmptyOptionalCollectionExtension,
    EmptyOptionalCollectionExtensionMsg, EmptyOptionalNftExtension, EmptyOptionalNftExtensionMsg,
};

<<<<<<< HEAD
pub trait Cw721Execute<
    // Metadata defined in NftInfo (used for mint).
    TMetadataExtension,
    // Defines for `CosmosMsg::Custom<T>` in response. Barely used, so `Empty` can be used.
    TCustomResponseMessage,
    // Message passed for updating metadata.
    TMetadataExtensionMsg,
    // Extension query message.
    TQueryExtensionMsg,
> where
    TMetadataExtension: Serialize + DeserializeOwned + Clone,
    TCustomResponseMessage: CustomMsg,
    TMetadataExtensionMsg: CustomMsg,
    TQueryExtensionMsg: Serialize + DeserializeOwned + Clone,
{
    fn instantiate(
        &self,
        deps: DepsMut,
        _env: Env,
        info: MessageInfo,
        msg: Cw721InstantiateMsg,
        contract_name: &str,
        contract_version: &str,
    ) -> Result<Response<TCustomResponseMessage>, Cw721ContractError> {
        cw2::set_contract_version(deps.storage, contract_name, contract_version)?;
        let config = Cw721Config::<
            TMetadataExtension,
            TCustomResponseMessage,
            TMetadataExtensionMsg,
            TQueryExtensionMsg,
        >::default();
        let collection_info = CollectionInfo {
            name: msg.name,
            symbol: msg.symbol,
        };
        config
            .collection_info
            .save(deps.storage, &collection_info)?;

        let minter = match msg.minter {
            Some(owner) => deps.api.addr_validate(&owner)?,
            None => info.sender,
        };
        self.initialize_minter(deps.storage, deps.api, Some(minter.as_ref()))?;

        if let Some(withdraw_address) = msg.withdraw_address {
            self.set_withdraw_address(deps, &minter, withdraw_address)?;
        }

        Ok(Response::default().add_attribute("minter", minter))
    }

    fn execute(
        &self,
        deps: DepsMut,
        env: Env,
        info: MessageInfo,
        msg: Cw721ExecuteMsg<TMetadataExtension, TMetadataExtensionMsg>,
    ) -> Result<Response<TCustomResponseMessage>, Cw721ContractError> {
        match msg {
            Cw721ExecuteMsg::Mint {
                token_id,
                owner,
                token_uri,
                extension,
            } => self.mint(deps, info, token_id, owner, token_uri, extension),
            Cw721ExecuteMsg::Approve {
                spender,
                token_id,
                expires,
            } => self.approve(deps, env, info, spender, token_id, expires),
            Cw721ExecuteMsg::Revoke { spender, token_id } => {
                self.revoke(deps, env, info, spender, token_id)
            }
            Cw721ExecuteMsg::ApproveAll { operator, expires } => {
                self.approve_all(deps, env, info, operator, expires)
            }
            Cw721ExecuteMsg::RevokeAll { operator } => self.revoke_all(deps, env, info, operator),
            Cw721ExecuteMsg::TransferNft {
                recipient,
                token_id,
            } => self.transfer_nft(deps, env, info, recipient, token_id),
            Cw721ExecuteMsg::SendNft {
                contract,
                token_id,
                msg,
            } => self.send_nft(deps, env, info, contract, token_id, msg),
            Cw721ExecuteMsg::Burn { token_id } => self.burn_nft(deps, env, info, token_id),
            Cw721ExecuteMsg::UpdateOwnership(action) => {
                self.update_minter_ownership(deps, env, info, action)
            }
            Cw721ExecuteMsg::Extension { msg } => {
                self.update_metadata_extension(deps, env, info, msg)
            }
            Cw721ExecuteMsg::SetWithdrawAddress { address } => {
                self.set_withdraw_address(deps, &info.sender, address)
            }
            Cw721ExecuteMsg::RemoveWithdrawAddress {} => {
                self.remove_withdraw_address(deps.storage, &info.sender)
            }
            Cw721ExecuteMsg::WithdrawFunds { amount } => self.withdraw_funds(deps.storage, &amount),
        }
    }

    fn migrate(
        &self,
        deps: DepsMut,
        env: Env,
        msg: Cw721MigrateMsg,
        contract_name: &str,
        contract_version: &str,
    ) -> Result<Response, Cw721ContractError> {
        let response = Response::<Empty>::default();
        // first migrate legacy data ...
        let response =
            migrate_legacy_minter_and_creator(deps.storage, deps.api, &env, &msg, response)?;
        let response = migrate_legacy_collection_info(deps.storage, &env, &msg, response)?;
        // ... then migrate
        let response = migrate_version(deps.storage, contract_name, contract_version, response)?;
        // ... and update creator and minter AFTER legacy migration
        let response = migrate_minter(deps.storage, deps.api, &env, &msg, response)?;
        Ok(response)
    }

    // ------- ERC721-based functions -------
    fn transfer_nft(
        &self,
        deps: DepsMut,
        env: Env,
        info: MessageInfo,
        recipient: String,
        token_id: String,
    ) -> Result<Response<TCustomResponseMessage>, Cw721ContractError> {
        _transfer_nft::<TMetadataExtension>(deps, &env, &info, &recipient, &token_id)?;

        Ok(Response::new()
            .add_attribute("action", "transfer_nft")
            .add_attribute("sender", info.sender)
            .add_attribute("recipient", recipient)
            .add_attribute("token_id", token_id))
    }

    fn send_nft(
        &self,
        deps: DepsMut,
        env: Env,
        info: MessageInfo,
        contract: String,
        token_id: String,
        msg: Binary,
    ) -> Result<Response<TCustomResponseMessage>, Cw721ContractError> {
        // Transfer token
        _transfer_nft::<TMetadataExtension>(deps, &env, &info, &contract, &token_id)?;

        let send = Cw721ReceiveMsg {
            sender: info.sender.to_string(),
            token_id: token_id.clone(),
            msg,
        };

        // Send message
        Ok(Response::new()
            .add_message(send.into_cosmos_msg(contract.clone())?)
            .add_attribute("action", "send_nft")
            .add_attribute("sender", info.sender)
            .add_attribute("recipient", contract)
            .add_attribute("token_id", token_id))
    }

    fn approve(
        &self,
        deps: DepsMut,
        env: Env,
        info: MessageInfo,
        spender: String,
        token_id: String,
        expires: Option<Expiration>,
    ) -> Result<Response<TCustomResponseMessage>, Cw721ContractError> {
        _update_approvals::<TMetadataExtension>(
            deps, &env, &info, &spender, &token_id, true, expires,
        )?;

        Ok(Response::new()
            .add_attribute("action", "approve")
            .add_attribute("sender", info.sender)
            .add_attribute("spender", spender)
            .add_attribute("token_id", token_id))
    }

    fn revoke(
        &self,
        deps: DepsMut,
        env: Env,
        info: MessageInfo,
        spender: String,
        token_id: String,
    ) -> Result<Response<TCustomResponseMessage>, Cw721ContractError> {
        _update_approvals::<TMetadataExtension>(
            deps, &env, &info, &spender, &token_id, false, None,
        )?;

        Ok(Response::new()
            .add_attribute("action", "revoke")
            .add_attribute("sender", info.sender)
            .add_attribute("spender", spender)
            .add_attribute("token_id", token_id))
    }

    fn approve_all(
        &self,
        deps: DepsMut,
        env: Env,
        info: MessageInfo,
        operator: String,
        expires: Option<Expiration>,
    ) -> Result<Response<TCustomResponseMessage>, Cw721ContractError> {
        // reject expired data as invalid
        let expires = expires.unwrap_or_default();
        if expires.is_expired(&env.block) {
            return Err(Cw721ContractError::Expired {});
        }

        // set the operator for us
        let operator_addr = deps.api.addr_validate(&operator)?;
        let config = Cw721Config::<
            TMetadataExtension,
            TCustomResponseMessage,
            TMetadataExtensionMsg,
            TQueryExtensionMsg,
        >::default();
        config
            .operators
            // stores info.sender as key (=granter, NFT owner) and operator as value (operator only(!) has control over NFTs of granter)
            // check is done in `check_can_send()`
            .save(deps.storage, (&info.sender, &operator_addr), &expires)?;

        Ok(Response::new()
            .add_attribute("action", "approve_all")
            .add_attribute("sender", info.sender)
            .add_attribute("operator", operator))
    }

    fn revoke_all(
        &self,
        deps: DepsMut,
        _env: Env,
        info: MessageInfo,
        operator: String,
    ) -> Result<Response<TCustomResponseMessage>, Cw721ContractError> {
        let operator_addr = deps.api.addr_validate(&operator)?;
        let config = Cw721Config::<
            TMetadataExtension,
            TCustomResponseMessage,
            TMetadataExtensionMsg,
            TQueryExtensionMsg,
        >::default();
        config
            .operators
            .remove(deps.storage, (&info.sender, &operator_addr));

        Ok(Response::new()
            .add_attribute("action", "revoke_all")
            .add_attribute("sender", info.sender)
            .add_attribute("operator", operator))
    }

    fn burn_nft(
        &self,
        deps: DepsMut,
        env: Env,
        info: MessageInfo,
        token_id: String,
    ) -> Result<Response<TCustomResponseMessage>, Cw721ContractError> {
        let config = Cw721Config::<
            TMetadataExtension,
            TCustomResponseMessage,
            TMetadataExtensionMsg,
            TQueryExtensionMsg,
        >::default();
        let token = config.nft_info.load(deps.storage, &token_id)?;
        check_can_send(deps.as_ref(), &env, &info, &token)?;

        config.nft_info.remove(deps.storage, &token_id)?;
        config.decrement_tokens(deps.storage)?;

        Ok(Response::new()
            .add_attribute("action", "burn")
            .add_attribute("sender", info.sender)
            .add_attribute("token_id", token_id))
    }

    // ------- opionated cw721 functions -------
    fn initialize_minter(
        &self,
        storage: &mut dyn Storage,
        api: &dyn Api,
        minter: Option<&str>,
    ) -> StdResult<Ownership<Addr>> {
        MINTER.initialize_owner(storage, api, minter)
    }

    fn mint(
        &self,
        deps: DepsMut,
        info: MessageInfo,
        token_id: String,
        owner: String,
        token_uri: Option<String>,
        extension: TMetadataExtension,
    ) -> Result<Response<TCustomResponseMessage>, Cw721ContractError> {
        MINTER.assert_owner(deps.storage, &info.sender)?;

        // create the token
        let token = NftInfo {
            owner: deps.api.addr_validate(&owner)?,
            approvals: vec![],
            token_uri,
            extension,
        };
        let config = Cw721Config::<
            TMetadataExtension,
            TCustomResponseMessage,
            TMetadataExtensionMsg,
            TQueryExtensionMsg,
        >::default();
        config
            .nft_info
            .update(deps.storage, &token_id, |old| match old {
                Some(_) => Err(Cw721ContractError::Claimed {}),
                None => Ok(token),
            })?;

        config.increment_tokens(deps.storage)?;

        Ok(Response::new()
            .add_attribute("action", "mint")
            .add_attribute("minter", info.sender)
            .add_attribute("owner", owner)
            .add_attribute("token_id", token_id))
    }
=======
// ------- instantiate -------
pub fn instantiate_with_version<TCollectionExtension, TCollectionExtensionMsg, TCustomResponseMsg>(
    deps: DepsMut,
    env: &Env,
    info: &MessageInfo,
    msg: Cw721InstantiateMsg<TCollectionExtensionMsg>,
    contract_name: &str,
    contract_version: &str,
) -> Result<Response<TCustomResponseMsg>, Cw721ContractError>
where
    TCollectionExtension: Cw721State + ToAttributesState + FromAttributesState,
    TCollectionExtensionMsg: Cw721CustomMsg + StateFactory<TCollectionExtension>,
{
    cw2::set_contract_version(deps.storage, contract_name, contract_version)?;
    instantiate(deps, env, info, msg)
}

pub fn instantiate<TCollectionExtension, TCollectionExtensionMsg, TCustomResponseMsg>(
    deps: DepsMut,
    env: &Env,
    info: &MessageInfo,
    msg: Cw721InstantiateMsg<TCollectionExtensionMsg>,
) -> Result<Response<TCustomResponseMsg>, Cw721ContractError>
where
    TCollectionExtension: Cw721State + ToAttributesState + FromAttributesState,
    TCollectionExtensionMsg: Cw721CustomMsg + StateFactory<TCollectionExtension>,
{
    let config = Cw721Config::<Option<Empty>>::default();

    // ---- update collection info before(!) creator and minter is set ----
    let collection_metadata_msg = CollectionInfoMsg {
        name: Some(msg.name),
        symbol: Some(msg.symbol),
        extension: msg.collection_info_extension,
    };
    let collection_info = collection_metadata_msg.create(deps.as_ref(), env, info.into(), None)?;
    let extension_attributes = collection_info.extension.to_attributes_state()?;
    let collection_info = collection_info.into();
    config
        .collection_info
        .save(deps.storage, &collection_info)?;
    for attr in extension_attributes {
        config
            .collection_extension
            .save(deps.storage, attr.key.clone(), &attr)?;
    }

    // ---- set minter and creator ----
    // use info.sender if None is passed
    let minter: &str = match msg.minter.as_deref() {
        Some(minter) => minter,
        None => info.sender.as_str(),
    };
    initialize_minter(deps.storage, deps.api, Some(minter))?;
>>>>>>> a5abe476

    // use info.sender if None is passed
    let creator: &str = match msg.creator.as_deref() {
        Some(creator) => creator,
        None => info.sender.as_str(),
    };
    initialize_creator(deps.storage, deps.api, Some(creator))?;

    if let Some(withdraw_address) = msg.withdraw_address.clone() {
        let creator = deps.api.addr_validate(creator)?;
        set_withdraw_address::<TCustomResponseMsg>(deps, &creator, withdraw_address)?;
    }

<<<<<<< HEAD
    fn set_withdraw_address(
        &self,
        deps: DepsMut,
        sender: &Addr,
        address: String,
    ) -> Result<Response<TCustomResponseMessage>, Cw721ContractError> {
        cw_ownable::assert_owner(deps.storage, sender)?;
        deps.api.addr_validate(&address)?;
        let config = Cw721Config::<
            TMetadataExtension,
            TCustomResponseMessage,
            TMetadataExtensionMsg,
            TQueryExtensionMsg,
        >::default();
        config.withdraw_address.save(deps.storage, &address)?;
        Ok(Response::new()
            .add_attribute("action", "set_withdraw_address")
            .add_attribute("address", address))
    }

    fn remove_withdraw_address(
        &self,
        storage: &mut dyn Storage,
        sender: &Addr,
    ) -> Result<Response<TCustomResponseMessage>, Cw721ContractError> {
        cw_ownable::assert_owner(storage, sender)?;
        let config = Cw721Config::<
            TMetadataExtension,
            TCustomResponseMessage,
            TMetadataExtensionMsg,
            TQueryExtensionMsg,
        >::default();
        let address = config.withdraw_address.may_load(storage)?;
        match address {
            Some(address) => {
                config.withdraw_address.remove(storage);
                Ok(Response::new()
                    .add_attribute("action", "remove_withdraw_address")
                    .add_attribute("address", address))
            }
            None => Err(Cw721ContractError::NoWithdrawAddress {}),
        }
    }

    fn withdraw_funds(
        &self,
        storage: &mut dyn Storage,
        amount: &Coin,
    ) -> Result<Response<TCustomResponseMessage>, Cw721ContractError> {
        let withdraw_address = Cw721Config::<
            TMetadataExtension,
            TCustomResponseMessage,
            TMetadataExtensionMsg,
            TQueryExtensionMsg,
        >::default()
        .withdraw_address
        .may_load(storage)?;
        match withdraw_address {
            Some(address) => {
                let msg = BankMsg::Send {
                    to_address: address,
                    amount: vec![amount.clone()],
                };
                Ok(Response::new()
                    .add_message(msg)
                    .add_attribute("action", "withdraw_funds")
                    .add_attribute("amount", amount.amount.to_string())
                    .add_attribute("denom", amount.denom.to_string()))
            }
            None => Err(Cw721ContractError::NoWithdrawAddress {}),
        }
    }
=======
    Ok(Response::default()
        .add_attribute("minter", minter)
        .add_attribute("creator", creator))
}

// ------- helper cw721 functions -------
pub fn initialize_creator(
    storage: &mut dyn Storage,
    api: &dyn Api,
    creator: Option<&str>,
) -> StdResult<Ownership<Addr>> {
    CREATOR.initialize_owner(storage, api, creator)
}

pub fn initialize_minter(
    storage: &mut dyn Storage,
    api: &dyn Api,
    minter: Option<&str>,
) -> StdResult<Ownership<Addr>> {
    MINTER.initialize_owner(storage, api, minter)
>>>>>>> a5abe476
}

pub fn transfer_nft<TNftExtension>(
    deps: DepsMut,
    env: &Env,
    info: &MessageInfo,
    recipient: &str,
    token_id: &str,
) -> Result<NftInfo<TNftExtension>, Cw721ContractError>
where
    TNftExtension: Cw721State,
{
<<<<<<< HEAD
    let config = Cw721Config::<TMetadataExtension, Empty, Empty, Empty>::default();
=======
    let config = Cw721Config::<TNftExtension>::default();
>>>>>>> a5abe476
    let mut token = config.nft_info.load(deps.storage, token_id)?;
    // ensure we have permissions
    check_can_send(deps.as_ref(), env, info.sender.as_str(), &token)?;
    // set owner and remove existing approvals
    token.owner = deps.api.addr_validate(recipient)?;
    token.approvals = vec![];
    config.nft_info.save(deps.storage, token_id, &token)?;
    Ok(token)
}

pub fn send_nft<TNftExtension, TCustomResponseMsg>(
    deps: DepsMut,
    env: &Env,
    info: &MessageInfo,
    contract: String,
    token_id: String,
    msg: Binary,
) -> Result<Response<TCustomResponseMsg>, Cw721ContractError>
where
    TNftExtension: Cw721State,
    TCustomResponseMsg: CustomMsg,
{
    // Transfer token
    transfer_nft::<TNftExtension>(deps, env, info, &contract, &token_id)?;

    let send = Cw721ReceiveMsg {
        sender: info.sender.to_string(),
        token_id: token_id.clone(),
        msg,
    };

    // Send message
    Ok(Response::new()
        .add_message(send.into_cosmos_msg(contract.clone())?)
        .add_attribute("action", "send_nft")
        .add_attribute("sender", info.sender.to_string())
        .add_attribute("recipient", contract)
        .add_attribute("token_id", token_id))
}

pub fn approve<TNftExtension, TCustomResponseMsg>(
    deps: DepsMut,
    env: &Env,
    info: &MessageInfo,
    spender: String,
    token_id: String,
    expires: Option<Expiration>,
) -> Result<Response<TCustomResponseMsg>, Cw721ContractError>
where
    TNftExtension: Cw721State,
    TCustomResponseMsg: CustomMsg,
{
    update_approvals::<TNftExtension>(deps, env, info, &spender, &token_id, true, expires)?;

    Ok(Response::new()
        .add_attribute("action", "approve")
        .add_attribute("sender", info.sender.to_string())
        .add_attribute("spender", spender)
        .add_attribute("token_id", token_id))
}

#[allow(clippy::too_many_arguments)]
pub fn update_approvals<TNftExtension>(
    deps: DepsMut,
    env: &Env,
    info: &MessageInfo,
    spender: &str,
    token_id: &str,
    // if add == false, remove. if add == true, remove then set with this expiration
    add: bool,
    expires: Option<Expiration>,
) -> Result<NftInfo<TNftExtension>, Cw721ContractError>
where
    TNftExtension: Cw721State,
{
<<<<<<< HEAD
    let config = Cw721Config::<TMetadataExtension, Empty, Empty, Empty>::default();
=======
    let config = Cw721Config::<TNftExtension>::default();
>>>>>>> a5abe476
    let mut token = config.nft_info.load(deps.storage, token_id)?;
    // ensure we have permissions
    check_can_approve(deps.as_ref(), env, info.sender.as_str(), &token)?;

    // update the approval list (remove any for the same spender before adding)
    let spender_addr = deps.api.addr_validate(spender)?;
    token.approvals.retain(|apr| apr.spender != spender_addr);

    // only difference between approve and revoke
    if add {
        // reject expired data as invalid
        let expires = expires.unwrap_or_default();
        if expires.is_expired(&env.block) {
            return Err(Cw721ContractError::Expired {});
        }
        let approval = Approval {
            spender: spender_addr,
            expires,
        };
        token.approvals.push(approval);
    }

    config.nft_info.save(deps.storage, token_id, &token)?;

    Ok(token)
}

pub fn revoke<TNftExtension, TCustomResponseMsg>(
    deps: DepsMut,
    env: &Env,
    info: &MessageInfo,
    spender: String,
    token_id: String,
) -> Result<Response<TCustomResponseMsg>, Cw721ContractError>
where
    TNftExtension: Cw721State,
{
    update_approvals::<TNftExtension>(deps, env, info, &spender, &token_id, false, None)?;

    Ok(Response::new()
        .add_attribute("action", "revoke")
        .add_attribute("sender", info.sender.to_string())
        .add_attribute("spender", spender)
        .add_attribute("token_id", token_id))
}

pub fn approve_all<TCustomResponseMsg>(
    deps: DepsMut,
    env: &Env,
    info: &MessageInfo,
    operator: String,
    expires: Option<Expiration>,
) -> Result<Response<TCustomResponseMsg>, Cw721ContractError> {
    // reject expired data as invalid
    let expires = expires.unwrap_or_default();
    if expires.is_expired(&env.block) {
        return Err(Cw721ContractError::Expired {});
    }

    // set the operator for us
    let operator_addr = deps.api.addr_validate(&operator)?;
    let config = Cw721Config::<Option<Empty>>::default();
    config
        .operators
        // stores info.sender as key (=granter, NFT owner) and operator as value (operator only(!) has control over NFTs of granter)
        // check is done in `check_can_send()`
        .save(deps.storage, (&info.sender, &operator_addr), &expires)?;

    Ok(Response::new()
        .add_attribute("action", "approve_all")
        .add_attribute("sender", info.sender.to_string())
        .add_attribute("operator", operator))
}

pub fn revoke_all<TCustomResponseMsg>(
    deps: DepsMut,
    _env: &Env,
    info: &MessageInfo,
    operator: String,
) -> Result<Response<TCustomResponseMsg>, Cw721ContractError> {
    let operator_addr = deps.api.addr_validate(&operator)?;
    let config = Cw721Config::<Option<Empty>>::default();
    config
        .operators
        .remove(deps.storage, (&info.sender, &operator_addr));

    Ok(Response::new()
        .add_attribute("action", "revoke_all")
        .add_attribute("sender", info.sender.to_string())
        .add_attribute("operator", operator))
}

pub fn burn_nft<TCustomResponseMsg>(
    deps: DepsMut,
    env: &Env,
    info: &MessageInfo,
    token_id: String,
) -> Result<Response<TCustomResponseMsg>, Cw721ContractError> {
    let config = Cw721Config::<Option<Empty>>::default();
    let token = config.nft_info.load(deps.storage, &token_id)?;
    check_can_send(deps.as_ref(), env, info.sender.as_str(), &token)?;

    config.nft_info.remove(deps.storage, &token_id)?;
    config.decrement_tokens(deps.storage)?;

    Ok(Response::new()
        .add_attribute("action", "burn")
        .add_attribute("sender", info.sender.to_string())
        .add_attribute("token_id", token_id))
}

pub fn update_collection_info<TCollectionExtension, TCollectionExtensionMsg, TCustomResponseMsg>(
    deps: DepsMut,
    info: Option<&MessageInfo>,
    env: &Env,
    msg: CollectionInfoMsg<TCollectionExtensionMsg>,
) -> Result<Response<TCustomResponseMsg>, Cw721ContractError>
where
    TCollectionExtension: Cw721State + ToAttributesState + FromAttributesState,
    TCollectionExtensionMsg: Cw721CustomMsg + StateFactory<TCollectionExtension>,
    TCustomResponseMsg: CustomMsg,
{
    let config = Cw721Config::<Option<Empty>>::default();
    let current = query_collection_info_and_extension::<TCollectionExtension>(deps.as_ref())?;
    let collection_info = msg.create(deps.as_ref(), env, info, Some(&current))?;
    let extension_attributes = collection_info.extension.to_attributes_state()?;
    config
        .collection_info
        .save(deps.storage, &collection_info.into())?;
    for attr in extension_attributes {
        config
            .collection_extension
            .save(deps.storage, attr.key.clone(), &attr)?;
    }

    let response = Response::new().add_attribute("action", "update_collection_info");
    if let Some(info) = info {
        Ok(response.add_attribute("sender", info.sender.to_string()))
    } else {
        Ok(response)
    }
}

#[allow(clippy::too_many_arguments)]
pub fn mint<TNftExtension, TNftExtensionMsg, TCustomResponseMsg>(
    deps: DepsMut,
    env: &Env,
    info: &MessageInfo,
    token_id: String,
    owner: String,
    token_uri: Option<String>,
    extension: TNftExtensionMsg,
) -> Result<Response<TCustomResponseMsg>, Cw721ContractError>
where
    TNftExtension: Cw721State,
    TNftExtensionMsg: Cw721CustomMsg + StateFactory<TNftExtension>,
    TCustomResponseMsg: CustomMsg,
{
    // create the token
    let token_msg = NftInfoMsg {
        owner: owner.clone(),
        approvals: vec![],
        token_uri: token_uri.clone(),
        extension,
    };
    let token = token_msg.create(deps.as_ref(), env, info.into(), None)?;
    let config = Cw721Config::<TNftExtension>::default();
    config
        .nft_info
        .update(deps.storage, &token_id, |old| match old {
            Some(_) => Err(Cw721ContractError::Claimed {}),
            None => Ok(token),
        })?;

    config.increment_tokens(deps.storage)?;

    let mut res = Response::new()
        .add_attribute("action", "mint")
        .add_attribute("minter", info.sender.to_string())
        .add_attribute("owner", owner)
        .add_attribute("token_id", token_id);
    if let Some(token_uri) = token_uri {
        res = res.add_attribute("token_uri", value_or_empty(&token_uri));
    }
    Ok(res)
}

pub fn update_minter_ownership<TCustomResponseMsg>(
    api: &dyn Api,
    storage: &mut dyn Storage,
    env: &Env,
    info: &MessageInfo,
    action: Action,
) -> Result<Response<TCustomResponseMsg>, Cw721ContractError> {
    let ownership = MINTER.update_ownership(api, storage, &env.block, &info.sender, action)?;
    Ok(Response::new()
        .add_attribute("update_minter_ownership", info.sender.to_string())
        .add_attributes(ownership.into_attributes()))
}

pub fn update_creator_ownership<TCustomResponseMsg>(
    api: &dyn Api,
    storage: &mut dyn Storage,
    env: &Env,
    info: &MessageInfo,
    action: Action,
) -> Result<Response<TCustomResponseMsg>, Cw721ContractError> {
    let ownership = CREATOR.update_ownership(api, storage, &env.block, &info.sender, action)?;
    Ok(Response::new()
        .add_attribute("update_creator_ownership", info.sender.to_string())
        .add_attributes(ownership.into_attributes()))
}

/// The creator is the only one eligible to update NFT's token uri and onchain metadata (`NftInfo.extension`).
/// NOTE: approvals and owner are not affected by this call, since they belong to the NFT owner.
pub fn update_nft_info<TNftExtension, TNftExtensionMsg, TCustomResponseMsg>(
    deps: DepsMut,
    env: &Env,
    info: Option<&MessageInfo>,
    token_id: String,
    token_uri: Option<String>,
    msg: TNftExtensionMsg,
) -> Result<Response<TCustomResponseMsg>, Cw721ContractError>
where
    TNftExtension: Cw721State,
    TNftExtensionMsg: Cw721CustomMsg + StateFactory<TNftExtension>,
    TCustomResponseMsg: CustomMsg,
{
    let contract = Cw721Config::<TNftExtension>::default();
    let current_nft_info = contract.nft_info.load(deps.storage, &token_id)?;
    let nft_info_msg = NftInfoMsg {
        owner: current_nft_info.owner.to_string(),
        approvals: current_nft_info.approvals.clone(),
        token_uri,
        extension: msg,
    };
    let updated = nft_info_msg.create(deps.as_ref(), env, info, Some(&current_nft_info))?;
    contract.nft_info.save(deps.storage, &token_id, &updated)?;
    Ok(Response::new()
        .add_attribute("action", "update_nft_info")
        .add_attribute("token_id", token_id))
}

pub fn set_withdraw_address<TCustomResponseMsg>(
    deps: DepsMut,
    sender: &Addr,
    address: String,
) -> Result<Response<TCustomResponseMsg>, Cw721ContractError> {
    CREATOR.assert_owner(deps.storage, sender)?;
    deps.api.addr_validate(&address)?;
    let config = Cw721Config::<Option<Empty>>::default();
    config.withdraw_address.save(deps.storage, &address)?;
    Ok(Response::new()
        .add_attribute("action", "set_withdraw_address")
        .add_attribute("address", address))
}

pub fn remove_withdraw_address<TCustomResponseMsg>(
    storage: &mut dyn Storage,
    sender: &Addr,
) -> Result<Response<TCustomResponseMsg>, Cw721ContractError> {
    CREATOR.assert_owner(storage, sender)?;
    let config = Cw721Config::<Option<Empty>>::default();
    let address = config.withdraw_address.may_load(storage)?;
    match address {
        Some(address) => {
            config.withdraw_address.remove(storage);
            Ok(Response::new()
                .add_attribute("action", "remove_withdraw_address")
                .add_attribute("address", address))
        }
        None => Err(Cw721ContractError::NoWithdrawAddress {}),
    }
}

pub fn withdraw_funds<TCustomResponseMsg>(
    storage: &mut dyn Storage,
    amount: &Coin,
) -> Result<Response<TCustomResponseMsg>, Cw721ContractError> {
    let withdraw_address = Cw721Config::<Option<Empty>>::default()
        .withdraw_address
        .may_load(storage)?;
    match withdraw_address {
        Some(address) => {
            let msg = BankMsg::Send {
                to_address: address,
                amount: vec![amount.clone()],
            };
            Ok(Response::new()
                .add_message(msg)
                .add_attribute("action", "withdraw_funds")
                .add_attribute("amount", amount.amount.to_string())
                .add_attribute("denom", amount.denom.to_string()))
        }
        None => Err(Cw721ContractError::NoWithdrawAddress {}),
    }
}

/// returns true if the sender can execute approve or reject on the contract
pub fn check_can_approve<TNftExtension>(
    deps: Deps,
    env: &Env,
    sender: &str,
    token: &NftInfo<TNftExtension>,
) -> Result<(), Cw721ContractError>
where
    TNftExtension: Cw721State,
{
    let sender = deps.api.addr_validate(sender)?;
    // owner can approve
    if token.owner == sender {
        return Ok(());
    }
    // operator can approve
<<<<<<< HEAD
    let config = Cw721Config::<TMetadataExtension, Empty, Empty, Empty>::default();
=======
    let config = Cw721Config::<TNftExtension>::default();
>>>>>>> a5abe476
    let op = config
        .operators
        .may_load(deps.storage, (&token.owner, &sender))?;
    match op {
        Some(ex) => {
            if ex.is_expired(&env.block) {
                Err(Cw721ContractError::Ownership(OwnershipError::NotOwner))
            } else {
                Ok(())
            }
        }
        None => Err(Cw721ContractError::Ownership(OwnershipError::NotOwner)),
    }
}

<<<<<<< HEAD
/// returns true iff the sender can transfer ownership of the token
pub fn check_can_send<TMetadataExtension: Serialize + DeserializeOwned + Clone>(
=======
/// returns true if the sender can transfer ownership of the token
pub fn check_can_send<TNftExtension>(
>>>>>>> a5abe476
    deps: Deps,
    env: &Env,
    sender: &str,
    token: &NftInfo<TNftExtension>,
) -> Result<(), Cw721ContractError> {
    let sender = deps.api.addr_validate(sender)?;
    // owner can send
    if token.owner == sender {
        return Ok(());
    }

    // any non-expired token approval can send
    if token
        .approvals
        .iter()
        .any(|apr| apr.spender == sender && !apr.is_expired(&env.block))
    {
        return Ok(());
    }

    // operator can send
<<<<<<< HEAD
    let config = Cw721Config::<TMetadataExtension, Empty, Empty, Empty>::default();
=======
    let config = Cw721Config::<Option<Empty>>::default();
>>>>>>> a5abe476
    let op = config
        .operators
        // has token owner approved/gave grant to sender for full control over owner's NFTs?
        .may_load(deps.storage, (&token.owner, &sender))?;

    match op {
        Some(ex) => {
            if ex.is_expired(&env.block) {
                Err(Cw721ContractError::Ownership(OwnershipError::NotOwner))
            } else {
                Ok(())
            }
        }
        None => Err(Cw721ContractError::Ownership(OwnershipError::NotOwner)),
    }
}

pub fn assert_minter(storage: &dyn Storage, sender: &Addr) -> Result<(), Cw721ContractError> {
    if MINTER.assert_owner(storage, sender).is_err() {
        return Err(Cw721ContractError::NotMinter {});
    }
    Ok(())
}

pub fn assert_creator(storage: &dyn Storage, sender: &Addr) -> Result<(), Cw721ContractError> {
    if CREATOR.assert_owner(storage, sender).is_err() {
        return Err(Cw721ContractError::NotCreator {});
    }
    Ok(())
}

// ------- migrate -------
pub fn migrate(
    deps: DepsMut,
    env: Env,
    msg: Cw721MigrateMsg,
    contract_name: &str,
    contract_version: &str,
) -> Result<Response, Cw721ContractError> {
    let response = Response::<Empty>::default();
    // first migrate legacy data ...
    let response = migrate_legacy_minter_and_creator(deps.storage, deps.api, &env, &msg, response)?;
    let response = migrate_legacy_collection_info(deps.storage, &env, &msg, response)?;
    // ... then migrate
    let response = migrate_version(deps.storage, contract_name, contract_version, response)?;
    // ... and update creator and minter AFTER legacy migration
    let response = migrate_creator(deps.storage, deps.api, &env, &msg, response)?;
    let response = migrate_minter(deps.storage, deps.api, &env, &msg, response)?;
    Ok(response)
}

pub fn migrate_version(
    storage: &mut dyn Storage,
    contradct_name: &str,
    contract_version: &str,
    response: Response,
) -> StdResult<Response> {
    let response = response
        .add_attribute("from_version", cw2::get_contract_version(storage)?.version)
        .add_attribute("to_version", contract_version);

    // update contract version
    cw2::set_contract_version(storage, contradct_name, contract_version)?;
    Ok(response)
}

pub fn migrate_creator(
    storage: &mut dyn Storage,
    api: &dyn Api,
    _env: &Env,
    msg: &Cw721MigrateMsg,
    response: Response,
) -> StdResult<Response> {
    match msg {
        Cw721MigrateMsg::WithUpdate { creator, .. } => {
            if let Some(creator) = creator {
                CREATOR.initialize_owner(storage, api, Some(creator.as_str()))?;
                return Ok(response.add_attribute("creator", creator));
            }
        }
    }
    Ok(response)
}

pub fn migrate_minter(
    storage: &mut dyn Storage,
    api: &dyn Api,
    _env: &Env,
    msg: &Cw721MigrateMsg,
    response: Response,
) -> StdResult<Response> {
    match msg {
        Cw721MigrateMsg::WithUpdate { minter, .. } => {
            if let Some(minter) = minter {
                MINTER.initialize_owner(storage, api, Some(minter.as_str()))?;
                return Ok(response.add_attribute("minter", minter));
            }
        }
    }
    Ok(response)
}

/// Migrates only in case ownership is not present
/// !!! Important note here: !!!
/// - creator owns the contract and can update collection info
/// - minter can mint new tokens
///
/// Before v0.19.0 there were confusing naming conventions:
/// - v0.17.0: minter was replaced by cw_ownable, as a result minter is owner
/// - v0.16.0 and below: minter was stored in dedicated `minter` store (so NOT using cw_ownable at all)
pub fn migrate_legacy_minter_and_creator(
    storage: &mut dyn Storage,
    api: &dyn Api,
    _env: &Env,
    _msg: &Cw721MigrateMsg,
    response: Response,
) -> Result<Response, Cw721ContractError> {
    let minter = MINTER.item.may_load(storage)?;
    // no migration in case minter is already set
    if minter.is_some() {
        return Ok(response);
    }
    // in v0.17/18 cw_ownable::OWNERSHIP was used for minter, now it is used for creator
    let ownership_previously_used_as_minter = CREATOR.item.may_load(storage)?;
    let creator_and_minter = match ownership_previously_used_as_minter {
        // v0.17/18 ownership migration
        Some(ownership) => {
            // owner is used for both: creator and minter
            // since it is already set for creator, we only need to migrate minter
            let owner = ownership.owner.map(|a| a.to_string());
            MINTER.initialize_owner(storage, api, owner.as_deref())?;
            owner
        }
        // migration below v0.17
        None => {
            let legacy_minter_store: Item<Addr> = Item::new("minter");
            let legacy_minter = legacy_minter_store.load(storage)?;
            MINTER.initialize_owner(storage, api, Some(legacy_minter.as_str()))?;
            CREATOR.initialize_owner(storage, api, Some(legacy_minter.as_str()))?;
            Some(legacy_minter.to_string())
        }
    };
    Ok(response.add_attribute("creator_and_minter", none_or(creator_and_minter.as_ref())))
}

/// Migrates only in case collection_info is not present
pub fn migrate_legacy_collection_info(
    storage: &mut dyn Storage,
    env: &Env,
    _msg: &Cw721MigrateMsg,
    response: Response,
) -> Result<Response, Cw721ContractError> {
<<<<<<< HEAD
    let contract = Cw721Config::<DefaultOptionMetadataExtension, Empty, Empty, Empty>::default();
=======
    let contract = Cw721Config::<Empty>::default();
>>>>>>> a5abe476
    match contract.collection_info.may_load(storage)? {
        Some(_) => Ok(response),
        None => {
            // contract info = legacy collection info
            let legacy_collection_info_store: Item<cw721_016::ContractInfoResponse> =
                Item::new("nft_info");
            let legacy_collection_info = legacy_collection_info_store.load(storage)?;
            let collection_info = CollectionInfo {
                name: legacy_collection_info.name.clone(),
                symbol: legacy_collection_info.symbol.clone(),
                updated_at: env.block.time,
            };
            contract.collection_info.save(storage, &collection_info)?;
            Ok(response
                .add_attribute("migrated collection name", legacy_collection_info.name)
                .add_attribute("migrated collection symbol", legacy_collection_info.symbol))
        }
    }
}

impl<'a>
    Cw721Execute<
        DefaultOptionalNftExtension,
        DefaultOptionalNftExtensionMsg,
        DefaultOptionalCollectionExtension,
        DefaultOptionalCollectionExtensionMsg,
        Empty,
        Empty,
    > for Cw721OnchainExtensions<'a>
{
}

impl<'a>
    Cw721Execute<
        EmptyOptionalNftExtension,
        EmptyOptionalNftExtensionMsg,
        DefaultOptionalCollectionExtension,
        DefaultOptionalCollectionExtensionMsg,
        Empty,
        Empty,
    > for Cw721BaseExtensions<'a>
{
}

impl<'a>
    Cw721Execute<
        EmptyOptionalNftExtension,
        EmptyOptionalNftExtensionMsg,
        EmptyOptionalCollectionExtension,
        EmptyOptionalCollectionExtensionMsg,
        Empty,
        Empty,
    > for Cw721EmptyExtensions<'a>
{
}

impl<
        'a,
        TNftExtension,
        TNftExtensionMsg,
        TCollectionExtension,
        TCollectionExtensionMsg,
        TExtensionMsg,
        TExtensionQueryMsg,
        TCustomResponseMsg,
    >
    Cw721Execute<
        TNftExtension,
        TNftExtensionMsg,
        TCollectionExtension,
        TCollectionExtensionMsg,
        TExtensionMsg,
        TCustomResponseMsg,
    >
    for Cw721Extensions<
        'a,
        TNftExtension,
        TNftExtensionMsg,
        TCollectionExtension,
        TCollectionExtensionMsg,
        TExtensionMsg,
        TExtensionQueryMsg,
        TCustomResponseMsg,
    >
where
    TNftExtension: Cw721State,
    TNftExtensionMsg: Cw721CustomMsg + StateFactory<TNftExtension>,
    TCollectionExtension: Cw721State + ToAttributesState + FromAttributesState,
    TCollectionExtensionMsg: Cw721CustomMsg + StateFactory<TCollectionExtension>,
    TCustomResponseMsg: CustomMsg,
{
}<|MERGE_RESOLUTION|>--- conflicted
+++ resolved
@@ -25,348 +25,6 @@
     EmptyOptionalCollectionExtensionMsg, EmptyOptionalNftExtension, EmptyOptionalNftExtensionMsg,
 };
 
-<<<<<<< HEAD
-pub trait Cw721Execute<
-    // Metadata defined in NftInfo (used for mint).
-    TMetadataExtension,
-    // Defines for `CosmosMsg::Custom<T>` in response. Barely used, so `Empty` can be used.
-    TCustomResponseMessage,
-    // Message passed for updating metadata.
-    TMetadataExtensionMsg,
-    // Extension query message.
-    TQueryExtensionMsg,
-> where
-    TMetadataExtension: Serialize + DeserializeOwned + Clone,
-    TCustomResponseMessage: CustomMsg,
-    TMetadataExtensionMsg: CustomMsg,
-    TQueryExtensionMsg: Serialize + DeserializeOwned + Clone,
-{
-    fn instantiate(
-        &self,
-        deps: DepsMut,
-        _env: Env,
-        info: MessageInfo,
-        msg: Cw721InstantiateMsg,
-        contract_name: &str,
-        contract_version: &str,
-    ) -> Result<Response<TCustomResponseMessage>, Cw721ContractError> {
-        cw2::set_contract_version(deps.storage, contract_name, contract_version)?;
-        let config = Cw721Config::<
-            TMetadataExtension,
-            TCustomResponseMessage,
-            TMetadataExtensionMsg,
-            TQueryExtensionMsg,
-        >::default();
-        let collection_info = CollectionInfo {
-            name: msg.name,
-            symbol: msg.symbol,
-        };
-        config
-            .collection_info
-            .save(deps.storage, &collection_info)?;
-
-        let minter = match msg.minter {
-            Some(owner) => deps.api.addr_validate(&owner)?,
-            None => info.sender,
-        };
-        self.initialize_minter(deps.storage, deps.api, Some(minter.as_ref()))?;
-
-        if let Some(withdraw_address) = msg.withdraw_address {
-            self.set_withdraw_address(deps, &minter, withdraw_address)?;
-        }
-
-        Ok(Response::default().add_attribute("minter", minter))
-    }
-
-    fn execute(
-        &self,
-        deps: DepsMut,
-        env: Env,
-        info: MessageInfo,
-        msg: Cw721ExecuteMsg<TMetadataExtension, TMetadataExtensionMsg>,
-    ) -> Result<Response<TCustomResponseMessage>, Cw721ContractError> {
-        match msg {
-            Cw721ExecuteMsg::Mint {
-                token_id,
-                owner,
-                token_uri,
-                extension,
-            } => self.mint(deps, info, token_id, owner, token_uri, extension),
-            Cw721ExecuteMsg::Approve {
-                spender,
-                token_id,
-                expires,
-            } => self.approve(deps, env, info, spender, token_id, expires),
-            Cw721ExecuteMsg::Revoke { spender, token_id } => {
-                self.revoke(deps, env, info, spender, token_id)
-            }
-            Cw721ExecuteMsg::ApproveAll { operator, expires } => {
-                self.approve_all(deps, env, info, operator, expires)
-            }
-            Cw721ExecuteMsg::RevokeAll { operator } => self.revoke_all(deps, env, info, operator),
-            Cw721ExecuteMsg::TransferNft {
-                recipient,
-                token_id,
-            } => self.transfer_nft(deps, env, info, recipient, token_id),
-            Cw721ExecuteMsg::SendNft {
-                contract,
-                token_id,
-                msg,
-            } => self.send_nft(deps, env, info, contract, token_id, msg),
-            Cw721ExecuteMsg::Burn { token_id } => self.burn_nft(deps, env, info, token_id),
-            Cw721ExecuteMsg::UpdateOwnership(action) => {
-                self.update_minter_ownership(deps, env, info, action)
-            }
-            Cw721ExecuteMsg::Extension { msg } => {
-                self.update_metadata_extension(deps, env, info, msg)
-            }
-            Cw721ExecuteMsg::SetWithdrawAddress { address } => {
-                self.set_withdraw_address(deps, &info.sender, address)
-            }
-            Cw721ExecuteMsg::RemoveWithdrawAddress {} => {
-                self.remove_withdraw_address(deps.storage, &info.sender)
-            }
-            Cw721ExecuteMsg::WithdrawFunds { amount } => self.withdraw_funds(deps.storage, &amount),
-        }
-    }
-
-    fn migrate(
-        &self,
-        deps: DepsMut,
-        env: Env,
-        msg: Cw721MigrateMsg,
-        contract_name: &str,
-        contract_version: &str,
-    ) -> Result<Response, Cw721ContractError> {
-        let response = Response::<Empty>::default();
-        // first migrate legacy data ...
-        let response =
-            migrate_legacy_minter_and_creator(deps.storage, deps.api, &env, &msg, response)?;
-        let response = migrate_legacy_collection_info(deps.storage, &env, &msg, response)?;
-        // ... then migrate
-        let response = migrate_version(deps.storage, contract_name, contract_version, response)?;
-        // ... and update creator and minter AFTER legacy migration
-        let response = migrate_minter(deps.storage, deps.api, &env, &msg, response)?;
-        Ok(response)
-    }
-
-    // ------- ERC721-based functions -------
-    fn transfer_nft(
-        &self,
-        deps: DepsMut,
-        env: Env,
-        info: MessageInfo,
-        recipient: String,
-        token_id: String,
-    ) -> Result<Response<TCustomResponseMessage>, Cw721ContractError> {
-        _transfer_nft::<TMetadataExtension>(deps, &env, &info, &recipient, &token_id)?;
-
-        Ok(Response::new()
-            .add_attribute("action", "transfer_nft")
-            .add_attribute("sender", info.sender)
-            .add_attribute("recipient", recipient)
-            .add_attribute("token_id", token_id))
-    }
-
-    fn send_nft(
-        &self,
-        deps: DepsMut,
-        env: Env,
-        info: MessageInfo,
-        contract: String,
-        token_id: String,
-        msg: Binary,
-    ) -> Result<Response<TCustomResponseMessage>, Cw721ContractError> {
-        // Transfer token
-        _transfer_nft::<TMetadataExtension>(deps, &env, &info, &contract, &token_id)?;
-
-        let send = Cw721ReceiveMsg {
-            sender: info.sender.to_string(),
-            token_id: token_id.clone(),
-            msg,
-        };
-
-        // Send message
-        Ok(Response::new()
-            .add_message(send.into_cosmos_msg(contract.clone())?)
-            .add_attribute("action", "send_nft")
-            .add_attribute("sender", info.sender)
-            .add_attribute("recipient", contract)
-            .add_attribute("token_id", token_id))
-    }
-
-    fn approve(
-        &self,
-        deps: DepsMut,
-        env: Env,
-        info: MessageInfo,
-        spender: String,
-        token_id: String,
-        expires: Option<Expiration>,
-    ) -> Result<Response<TCustomResponseMessage>, Cw721ContractError> {
-        _update_approvals::<TMetadataExtension>(
-            deps, &env, &info, &spender, &token_id, true, expires,
-        )?;
-
-        Ok(Response::new()
-            .add_attribute("action", "approve")
-            .add_attribute("sender", info.sender)
-            .add_attribute("spender", spender)
-            .add_attribute("token_id", token_id))
-    }
-
-    fn revoke(
-        &self,
-        deps: DepsMut,
-        env: Env,
-        info: MessageInfo,
-        spender: String,
-        token_id: String,
-    ) -> Result<Response<TCustomResponseMessage>, Cw721ContractError> {
-        _update_approvals::<TMetadataExtension>(
-            deps, &env, &info, &spender, &token_id, false, None,
-        )?;
-
-        Ok(Response::new()
-            .add_attribute("action", "revoke")
-            .add_attribute("sender", info.sender)
-            .add_attribute("spender", spender)
-            .add_attribute("token_id", token_id))
-    }
-
-    fn approve_all(
-        &self,
-        deps: DepsMut,
-        env: Env,
-        info: MessageInfo,
-        operator: String,
-        expires: Option<Expiration>,
-    ) -> Result<Response<TCustomResponseMessage>, Cw721ContractError> {
-        // reject expired data as invalid
-        let expires = expires.unwrap_or_default();
-        if expires.is_expired(&env.block) {
-            return Err(Cw721ContractError::Expired {});
-        }
-
-        // set the operator for us
-        let operator_addr = deps.api.addr_validate(&operator)?;
-        let config = Cw721Config::<
-            TMetadataExtension,
-            TCustomResponseMessage,
-            TMetadataExtensionMsg,
-            TQueryExtensionMsg,
-        >::default();
-        config
-            .operators
-            // stores info.sender as key (=granter, NFT owner) and operator as value (operator only(!) has control over NFTs of granter)
-            // check is done in `check_can_send()`
-            .save(deps.storage, (&info.sender, &operator_addr), &expires)?;
-
-        Ok(Response::new()
-            .add_attribute("action", "approve_all")
-            .add_attribute("sender", info.sender)
-            .add_attribute("operator", operator))
-    }
-
-    fn revoke_all(
-        &self,
-        deps: DepsMut,
-        _env: Env,
-        info: MessageInfo,
-        operator: String,
-    ) -> Result<Response<TCustomResponseMessage>, Cw721ContractError> {
-        let operator_addr = deps.api.addr_validate(&operator)?;
-        let config = Cw721Config::<
-            TMetadataExtension,
-            TCustomResponseMessage,
-            TMetadataExtensionMsg,
-            TQueryExtensionMsg,
-        >::default();
-        config
-            .operators
-            .remove(deps.storage, (&info.sender, &operator_addr));
-
-        Ok(Response::new()
-            .add_attribute("action", "revoke_all")
-            .add_attribute("sender", info.sender)
-            .add_attribute("operator", operator))
-    }
-
-    fn burn_nft(
-        &self,
-        deps: DepsMut,
-        env: Env,
-        info: MessageInfo,
-        token_id: String,
-    ) -> Result<Response<TCustomResponseMessage>, Cw721ContractError> {
-        let config = Cw721Config::<
-            TMetadataExtension,
-            TCustomResponseMessage,
-            TMetadataExtensionMsg,
-            TQueryExtensionMsg,
-        >::default();
-        let token = config.nft_info.load(deps.storage, &token_id)?;
-        check_can_send(deps.as_ref(), &env, &info, &token)?;
-
-        config.nft_info.remove(deps.storage, &token_id)?;
-        config.decrement_tokens(deps.storage)?;
-
-        Ok(Response::new()
-            .add_attribute("action", "burn")
-            .add_attribute("sender", info.sender)
-            .add_attribute("token_id", token_id))
-    }
-
-    // ------- opionated cw721 functions -------
-    fn initialize_minter(
-        &self,
-        storage: &mut dyn Storage,
-        api: &dyn Api,
-        minter: Option<&str>,
-    ) -> StdResult<Ownership<Addr>> {
-        MINTER.initialize_owner(storage, api, minter)
-    }
-
-    fn mint(
-        &self,
-        deps: DepsMut,
-        info: MessageInfo,
-        token_id: String,
-        owner: String,
-        token_uri: Option<String>,
-        extension: TMetadataExtension,
-    ) -> Result<Response<TCustomResponseMessage>, Cw721ContractError> {
-        MINTER.assert_owner(deps.storage, &info.sender)?;
-
-        // create the token
-        let token = NftInfo {
-            owner: deps.api.addr_validate(&owner)?,
-            approvals: vec![],
-            token_uri,
-            extension,
-        };
-        let config = Cw721Config::<
-            TMetadataExtension,
-            TCustomResponseMessage,
-            TMetadataExtensionMsg,
-            TQueryExtensionMsg,
-        >::default();
-        config
-            .nft_info
-            .update(deps.storage, &token_id, |old| match old {
-                Some(_) => Err(Cw721ContractError::Claimed {}),
-                None => Ok(token),
-            })?;
-
-        config.increment_tokens(deps.storage)?;
-
-        Ok(Response::new()
-            .add_attribute("action", "mint")
-            .add_attribute("minter", info.sender)
-            .add_attribute("owner", owner)
-            .add_attribute("token_id", token_id))
-    }
-=======
 // ------- instantiate -------
 pub fn instantiate_with_version<TCollectionExtension, TCollectionExtensionMsg, TCustomResponseMsg>(
     deps: DepsMut,
@@ -421,7 +79,6 @@
         None => info.sender.as_str(),
     };
     initialize_minter(deps.storage, deps.api, Some(minter))?;
->>>>>>> a5abe476
 
     // use info.sender if None is passed
     let creator: &str = match msg.creator.as_deref() {
@@ -435,80 +92,6 @@
         set_withdraw_address::<TCustomResponseMsg>(deps, &creator, withdraw_address)?;
     }
 
-<<<<<<< HEAD
-    fn set_withdraw_address(
-        &self,
-        deps: DepsMut,
-        sender: &Addr,
-        address: String,
-    ) -> Result<Response<TCustomResponseMessage>, Cw721ContractError> {
-        cw_ownable::assert_owner(deps.storage, sender)?;
-        deps.api.addr_validate(&address)?;
-        let config = Cw721Config::<
-            TMetadataExtension,
-            TCustomResponseMessage,
-            TMetadataExtensionMsg,
-            TQueryExtensionMsg,
-        >::default();
-        config.withdraw_address.save(deps.storage, &address)?;
-        Ok(Response::new()
-            .add_attribute("action", "set_withdraw_address")
-            .add_attribute("address", address))
-    }
-
-    fn remove_withdraw_address(
-        &self,
-        storage: &mut dyn Storage,
-        sender: &Addr,
-    ) -> Result<Response<TCustomResponseMessage>, Cw721ContractError> {
-        cw_ownable::assert_owner(storage, sender)?;
-        let config = Cw721Config::<
-            TMetadataExtension,
-            TCustomResponseMessage,
-            TMetadataExtensionMsg,
-            TQueryExtensionMsg,
-        >::default();
-        let address = config.withdraw_address.may_load(storage)?;
-        match address {
-            Some(address) => {
-                config.withdraw_address.remove(storage);
-                Ok(Response::new()
-                    .add_attribute("action", "remove_withdraw_address")
-                    .add_attribute("address", address))
-            }
-            None => Err(Cw721ContractError::NoWithdrawAddress {}),
-        }
-    }
-
-    fn withdraw_funds(
-        &self,
-        storage: &mut dyn Storage,
-        amount: &Coin,
-    ) -> Result<Response<TCustomResponseMessage>, Cw721ContractError> {
-        let withdraw_address = Cw721Config::<
-            TMetadataExtension,
-            TCustomResponseMessage,
-            TMetadataExtensionMsg,
-            TQueryExtensionMsg,
-        >::default()
-        .withdraw_address
-        .may_load(storage)?;
-        match withdraw_address {
-            Some(address) => {
-                let msg = BankMsg::Send {
-                    to_address: address,
-                    amount: vec![amount.clone()],
-                };
-                Ok(Response::new()
-                    .add_message(msg)
-                    .add_attribute("action", "withdraw_funds")
-                    .add_attribute("amount", amount.amount.to_string())
-                    .add_attribute("denom", amount.denom.to_string()))
-            }
-            None => Err(Cw721ContractError::NoWithdrawAddress {}),
-        }
-    }
-=======
     Ok(Response::default()
         .add_attribute("minter", minter)
         .add_attribute("creator", creator))
@@ -529,7 +112,6 @@
     minter: Option<&str>,
 ) -> StdResult<Ownership<Addr>> {
     MINTER.initialize_owner(storage, api, minter)
->>>>>>> a5abe476
 }
 
 pub fn transfer_nft<TNftExtension>(
@@ -542,11 +124,7 @@
 where
     TNftExtension: Cw721State,
 {
-<<<<<<< HEAD
-    let config = Cw721Config::<TMetadataExtension, Empty, Empty, Empty>::default();
-=======
     let config = Cw721Config::<TNftExtension>::default();
->>>>>>> a5abe476
     let mut token = config.nft_info.load(deps.storage, token_id)?;
     // ensure we have permissions
     check_can_send(deps.as_ref(), env, info.sender.as_str(), &token)?;
@@ -622,11 +200,7 @@
 where
     TNftExtension: Cw721State,
 {
-<<<<<<< HEAD
-    let config = Cw721Config::<TMetadataExtension, Empty, Empty, Empty>::default();
-=======
     let config = Cw721Config::<TNftExtension>::default();
->>>>>>> a5abe476
     let mut token = config.nft_info.load(deps.storage, token_id)?;
     // ensure we have permissions
     check_can_approve(deps.as_ref(), env, info.sender.as_str(), &token)?;
@@ -941,11 +515,7 @@
         return Ok(());
     }
     // operator can approve
-<<<<<<< HEAD
-    let config = Cw721Config::<TMetadataExtension, Empty, Empty, Empty>::default();
-=======
     let config = Cw721Config::<TNftExtension>::default();
->>>>>>> a5abe476
     let op = config
         .operators
         .may_load(deps.storage, (&token.owner, &sender))?;
@@ -961,13 +531,8 @@
     }
 }
 
-<<<<<<< HEAD
-/// returns true iff the sender can transfer ownership of the token
-pub fn check_can_send<TMetadataExtension: Serialize + DeserializeOwned + Clone>(
-=======
 /// returns true if the sender can transfer ownership of the token
 pub fn check_can_send<TNftExtension>(
->>>>>>> a5abe476
     deps: Deps,
     env: &Env,
     sender: &str,
@@ -989,11 +554,7 @@
     }
 
     // operator can send
-<<<<<<< HEAD
-    let config = Cw721Config::<TMetadataExtension, Empty, Empty, Empty>::default();
-=======
     let config = Cw721Config::<Option<Empty>>::default();
->>>>>>> a5abe476
     let op = config
         .operators
         // has token owner approved/gave grant to sender for full control over owner's NFTs?
@@ -1146,11 +707,7 @@
     _msg: &Cw721MigrateMsg,
     response: Response,
 ) -> Result<Response, Cw721ContractError> {
-<<<<<<< HEAD
-    let contract = Cw721Config::<DefaultOptionMetadataExtension, Empty, Empty, Empty>::default();
-=======
     let contract = Cw721Config::<Empty>::default();
->>>>>>> a5abe476
     match contract.collection_info.may_load(storage)? {
         Some(_) => Ok(response),
         None => {
