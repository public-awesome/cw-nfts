--- conflicted
+++ resolved
@@ -25,21 +25,6 @@
 
 /// Opionated version of generic `Cw721Helper` with default extensions.
 #[cw_serde]
-<<<<<<< HEAD
-pub struct Cw721Contract<TMetadataExtension, TMetadataExtensionMsg: CustomMsg, TQueryExtensionMsg>(
-    pub Addr,
-    pub PhantomData<TMetadataExtension>,
-    pub PhantomData<TMetadataExtensionMsg>,
-    pub PhantomData<TQueryExtensionMsg>,
-);
-
-#[allow(dead_code)]
-impl<TMetadataExtension, TMetadataExtensionMsg: CustomMsg, TQueryExtensionMsg>
-    Cw721Contract<TMetadataExtension, TMetadataExtensionMsg, TQueryExtensionMsg>
-where
-    TMetadataExtension: Serialize + DeserializeOwned + Clone,
-    TQueryExtensionMsg: Serialize + DeserializeOwned + Clone,
-=======
 pub struct DefaultCw721Helper(
     pub Addr,
     pub PhantomData<DefaultOptionalNftExtension>,
@@ -73,127 +58,12 @@
         Empty,
         Empty,
     > for DefaultCw721Helper
->>>>>>> a5abe476
 {
     fn addr(&self) -> Addr {
         self.0.clone()
     }
 }
 
-<<<<<<< HEAD
-    pub fn call(
-        &self,
-        msg: Cw721ExecuteMsg<TMetadataExtension, TMetadataExtensionMsg>,
-    ) -> StdResult<CosmosMsg> {
-        let msg = to_json_binary(&msg)?;
-        Ok(WasmMsg::Execute {
-            contract_addr: self.addr().into(),
-            msg,
-            funds: vec![],
-        }
-        .into())
-    }
-
-    pub fn query<T: DeserializeOwned>(
-        &self,
-        querier: &QuerierWrapper,
-        req: Cw721QueryMsg<TMetadataExtension, TQueryExtensionMsg>,
-    ) -> StdResult<T> {
-        let query = WasmQuery::Smart {
-            contract_addr: self.addr().into(),
-            msg: to_json_binary(&req)?,
-        }
-        .into();
-        querier.query(&query)
-    }
-
-    /*** queries ***/
-
-    pub fn owner_of<T: Into<String>>(
-        &self,
-        querier: &QuerierWrapper,
-        token_id: T,
-        include_expired: bool,
-    ) -> StdResult<OwnerOfResponse> {
-        let req = Cw721QueryMsg::OwnerOf {
-            token_id: token_id.into(),
-            include_expired: Some(include_expired),
-        };
-        self.query(querier, req)
-    }
-
-    pub fn approval<T: Into<String>>(
-        &self,
-        querier: &QuerierWrapper,
-        token_id: T,
-        spender: T,
-        include_expired: Option<bool>,
-    ) -> StdResult<ApprovalResponse> {
-        let req = Cw721QueryMsg::Approval {
-            token_id: token_id.into(),
-            spender: spender.into(),
-            include_expired,
-        };
-        let res: ApprovalResponse = self.query(querier, req)?;
-        Ok(res)
-    }
-
-    pub fn approvals<T: Into<String>>(
-        &self,
-        querier: &QuerierWrapper,
-        token_id: T,
-        include_expired: Option<bool>,
-    ) -> StdResult<ApprovalsResponse> {
-        let req = Cw721QueryMsg::Approvals {
-            token_id: token_id.into(),
-            include_expired,
-        };
-        let res: ApprovalsResponse = self.query(querier, req)?;
-        Ok(res)
-    }
-
-    pub fn all_operators<T: Into<String>>(
-        &self,
-        querier: &QuerierWrapper,
-        owner: T,
-        include_expired: bool,
-        start_after: Option<String>,
-        limit: Option<u32>,
-    ) -> StdResult<Vec<Approval>> {
-        let req = Cw721QueryMsg::AllOperators {
-            owner: owner.into(),
-            include_expired: Some(include_expired),
-            start_after,
-            limit,
-        };
-        let res: OperatorsResponse = self.query(querier, req)?;
-        Ok(res.operators)
-    }
-
-    pub fn num_tokens(&self, querier: &QuerierWrapper) -> StdResult<u64> {
-        let req = Cw721QueryMsg::NumTokens {};
-        let res: NumTokensResponse = self.query(querier, req)?;
-        Ok(res.count)
-    }
-
-    /// With metadata extension
-    pub fn collection_info(&self, querier: &QuerierWrapper) -> StdResult<CollectionInfo> {
-        let req = Cw721QueryMsg::ContractInfo {};
-        self.query(querier, req)
-    }
-
-    /// With metadata extension
-    pub fn nft_info<T: Into<String>, U: DeserializeOwned>(
-        &self,
-        querier: &QuerierWrapper,
-        token_id: T,
-    ) -> StdResult<NftInfoResponse<U>> {
-        let req = Cw721QueryMsg::NftInfo {
-            token_id: token_id.into(),
-        };
-        self.query(querier, req)
-    }
-=======
 /// Opionated version of generic `Cw721Helper` with empty extensions.
 #[cw_serde]
 pub struct EmptyCw721Helper(
@@ -205,7 +75,6 @@
     pub PhantomData<Empty>,
     pub PhantomData<Empty>,
 );
->>>>>>> a5abe476
 
 impl EmptyCw721Helper {
     pub fn new(addr: Addr) -> Self {
