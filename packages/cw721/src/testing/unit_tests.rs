--- conflicted
+++ resolved
@@ -28,14 +28,9 @@
 fn test_instantiation() {
     let mut deps = mock_dependencies();
 
-<<<<<<< HEAD
-    Cw721Contract::<DefaultOptionMetadataExtension, Empty, Empty, Empty>::default()
-        .instantiate(
-=======
     // error on empty name
     let err = Cw721OnchainExtensions::default()
         .instantiate_with_version(
->>>>>>> a5abe476
             deps.as_mut(),
             &mock_env(),
             &mock_info("mr-t", &[]),
@@ -123,24 +118,6 @@
     {
         let mut deps = mock_dependencies();
 
-<<<<<<< HEAD
-    let info_owner = mock_info("owner", &[]);
-    Cw721Contract::<DefaultOptionMetadataExtension, Empty, Empty, Empty>::default()
-        .instantiate(
-            deps.as_mut(),
-            mock_env(),
-            info_owner.clone(),
-            Cw721InstantiateMsg {
-                name: "collection_name".into(),
-                symbol: "collection_symbol".into(),
-                minter: None,
-                withdraw_address: None,
-            },
-            "contract_name",
-            "contract_version",
-        )
-        .unwrap();
-=======
         let info_minter_and_creator = mock_info("minter_and_creator", &[]);
         Cw721OnchainExtensions::default()
             .instantiate_with_version(
@@ -243,7 +220,6 @@
                 "contract_version",
             )
             .unwrap();
->>>>>>> a5abe476
 
         let minter = MINTER.item.load(deps.as_ref().storage).unwrap().owner;
         assert_eq!(minter, Some(Addr::unchecked(MINTER_ADDR.to_string())));
@@ -253,35 +229,10 @@
 }
 
 #[test]
-<<<<<<< HEAD
-fn use_metadata_extension() {
-    let mut deps = mock_dependencies();
-    let contract = Cw721Contract::<DefaultOptionMetadataExtension, Empty, Empty, Empty>::default();
-
-    let info = mock_info(CREATOR_ADDR, &[]);
-    let init_msg = Cw721InstantiateMsg {
-        name: "collection_name".into(),
-        symbol: "collection_symbol".into(),
-        minter: None,
-        withdraw_address: None,
-    };
-    let env = mock_env();
-    contract
-        .instantiate(
-            deps.as_mut(),
-            env.clone(),
-            info.clone(),
-            init_msg,
-            "contract_name",
-            "contract_version",
-        )
-        .unwrap();
-=======
 fn test_instantiation_with_collection_info() {
     // case 1: extension set with proper data
     {
         let mut deps = mock_dependencies();
->>>>>>> a5abe476
 
         let info_creator = mock_info(CREATOR_ADDR, &[]);
         let extension = Some(CollectionExtension {
@@ -1432,11 +1383,7 @@
     // assert new data before migration:
     // - minter, creator, and collection metadata throws NotFound Error
     MINTER.item.load(deps.as_ref().storage).unwrap_err(); // cw_ownable in v16 is used for minter
-<<<<<<< HEAD
-    let contract = Cw721Contract::<DefaultOptionMetadataExtension, Empty, Empty, Empty>::default();
-=======
     let contract = Cw721OnchainExtensions::default();
->>>>>>> a5abe476
     contract
         .query_collection_info_and_extension(deps.as_ref())
         .unwrap_err();
@@ -1487,12 +1434,8 @@
         })
     );
 
-<<<<<<< HEAD
-    Cw721Contract::<DefaultOptionMetadataExtension, Empty, Empty, Empty>::default()
-=======
     // migrate
     Cw721OnchainExtensions::default()
->>>>>>> a5abe476
         .migrate(
             deps.as_mut(),
             env.clone(),
