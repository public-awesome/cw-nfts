use cosmwasm_std::testing::{mock_dependencies, mock_env, mock_info};

use cosmwasm_std::{
    from_json, to_json_binary, Addr, Coin, CosmosMsg, DepsMut, Empty, Response, StdError,
    Timestamp, WasmMsg,
};

use crate::error::Cw721ContractError;
use crate::extension::Cw721OnchainExtensions;
use crate::msg::{
    ApprovalResponse, CollectionExtensionMsg, NftExtensionMsg, NftInfoResponse, OperatorResponse,
    OperatorsResponse, OwnerOfResponse, RoyaltyInfoResponse,
};
use crate::msg::{CollectionInfoMsg, Cw721ExecuteMsg, Cw721InstantiateMsg, Cw721QueryMsg};
use crate::receiver::Cw721ReceiveMsg;
use crate::state::{NftExtension, Trait, CREATOR, MINTER};
use crate::{
    traits::{Cw721Execute, Cw721Query},
    Approval, DefaultOptionalCollectionExtensionMsg, DefaultOptionalNftExtension,
    DefaultOptionalNftExtensionMsg, Expiration,
};
use crate::{CollectionExtension, CollectionInfoAndExtensionResponse, RoyaltyInfo};
use cw_ownable::{Action, Ownership, OwnershipError};

const MINTER_ADDR: &str = "minter";
const CREATOR_ADDR: &str = "creator";
const CONTRACT_NAME: &str = "Magic Power";
const SYMBOL: &str = "MGK";

<<<<<<< HEAD
fn setup_contract(
    deps: DepsMut<'_>,
) -> Cw721Contract<'static, DefaultOptionMetadataExtension, Empty, Empty, Empty> {
    let contract = Cw721Contract::default();
    let msg = Cw721InstantiateMsg {
=======
fn setup_contract(deps: DepsMut<'_>) -> Cw721OnchainExtensions<'static> {
    let contract = Cw721OnchainExtensions::default();
    let msg = Cw721InstantiateMsg::<DefaultOptionalCollectionExtensionMsg> {
>>>>>>> a5abe476
        name: CONTRACT_NAME.to_string(),
        symbol: SYMBOL.to_string(),
        collection_info_extension: None,
        minter: Some(String::from(MINTER_ADDR)),
        creator: Some(String::from(CREATOR_ADDR)),
        withdraw_address: None,
    };
    let info_creator = mock_info(CREATOR_ADDR, &[]);
    let res = contract
        .instantiate_with_version(
            deps,
            &mock_env(),
            &info_creator,
            msg,
            "contract_name",
            "contract_version",
        )
        .unwrap();
    assert_eq!(0, res.messages.len());
    contract
}

#[test]
fn test_instantiate() {
    let mut deps = mock_dependencies();
<<<<<<< HEAD
    let contract = Cw721Contract::<DefaultOptionMetadataExtension, Empty, Empty, Empty>::default();
=======
    let contract = Cw721OnchainExtensions::default();
>>>>>>> a5abe476

    let msg = Cw721InstantiateMsg {
        name: CONTRACT_NAME.to_string(),
        symbol: SYMBOL.to_string(),
        collection_info_extension: None,
        minter: Some(String::from(MINTER_ADDR)),
        creator: Some(String::from(CREATOR_ADDR)),
        withdraw_address: Some(String::from(CREATOR_ADDR)),
    };
    let info = mock_info("creator", &[]);
    let env = mock_env();

    // we can just call .unwrap() to assert this was a success
    let res = contract
        .instantiate_with_version(
            deps.as_mut(),
            &env,
            &info,
            msg,
            "contract_name",
            "contract_version",
        )
        .unwrap();
    assert_eq!(0, res.messages.len());

    // it worked, let's query the state
    let minter_ownership = MINTER.get_ownership(deps.as_ref().storage).unwrap();
    assert_eq!(Some(Addr::unchecked(MINTER_ADDR)), minter_ownership.owner);
    let creator_ownership = CREATOR.get_ownership(deps.as_ref().storage).unwrap();
    assert_eq!(Some(Addr::unchecked(CREATOR_ADDR)), creator_ownership.owner);
    let collection_info = contract
        .query_collection_info_and_extension(deps.as_ref())
        .unwrap();
    assert_eq!(
        collection_info,
        CollectionInfoAndExtensionResponse {
            name: CONTRACT_NAME.to_string(),
            symbol: SYMBOL.to_string(),
            extension: None,
            updated_at: env.block.time
        }
    );

    let withdraw_address = contract
        .config
        .withdraw_address
        .may_load(deps.as_ref().storage)
        .unwrap();
    assert_eq!(Some(CREATOR_ADDR.to_string()), withdraw_address);

    let count = contract.query_num_tokens(deps.as_ref().storage).unwrap();
    assert_eq!(0, count.count);

    // list the token_ids
    let tokens = contract
        .query_all_tokens(deps.as_ref(), &env, None, None)
        .unwrap();
    assert_eq!(0, tokens.tokens.len());
}

#[test]
fn test_instantiate_with_collection_info_and_extension() {
    let mut deps = mock_dependencies();
<<<<<<< HEAD
    let contract = Cw721Contract::<DefaultOptionMetadataExtension, Empty, Empty, Empty>::default();

    let msg = Cw721InstantiateMsg {
=======
    let contract = Cw721OnchainExtensions::default();

    let collection_info_extension_msg = Some(CollectionExtensionMsg {
        description: Some("description".to_string()),
        image: Some("https://moonphases.org".to_string()),
        explicit_content: Some(true),
        external_link: Some("https://moonphases.org/".to_string()),
        start_trading_time: Some(Timestamp::from_seconds(0)),
        royalty_info: Some(RoyaltyInfoResponse {
            payment_address: "payment_address".into(),
            share: "0.1".parse().unwrap(),
        }),
    });
    let msg = Cw721InstantiateMsg::<DefaultOptionalCollectionExtensionMsg> {
>>>>>>> a5abe476
        name: CONTRACT_NAME.to_string(),
        symbol: SYMBOL.to_string(),
        collection_info_extension: collection_info_extension_msg,
        minter: Some(String::from(MINTER_ADDR)),
        creator: Some(String::from(CREATOR_ADDR)),
        withdraw_address: Some(String::from(CREATOR_ADDR)),
    };
    let info = mock_info("creator", &[]);
    let env = mock_env();

    // we can just call .unwrap() to assert this was a success
    let res = contract
        .instantiate_with_version(
            deps.as_mut(),
            &env,
            &info,
            msg,
            "contract_name",
            "contract_version",
        )
        .unwrap();
    assert_eq!(0, res.messages.len());

    // it worked, let's query the state
    let minter_ownership = MINTER.get_ownership(deps.as_ref().storage).unwrap();
    assert_eq!(Some(Addr::unchecked(MINTER_ADDR)), minter_ownership.owner);
    let creator_ownership = CREATOR.get_ownership(deps.as_ref().storage).unwrap();
    assert_eq!(Some(Addr::unchecked(CREATOR_ADDR)), creator_ownership.owner);
    let info = contract
        .query_collection_info_and_extension(deps.as_ref())
        .unwrap();
    let collection_info_extension_expected = Some(CollectionExtension {
        description: "description".to_string(),
        image: "https://moonphases.org".to_string(),
        explicit_content: Some(true),
        external_link: Some("https://moonphases.org/".to_string()),
        start_trading_time: Some(Timestamp::from_seconds(0)),
        royalty_info: Some(RoyaltyInfo {
            payment_address: Addr::unchecked("payment_address"),
            share: "0.1".parse().unwrap(),
        }),
    });
    assert_eq!(
        info,
        CollectionInfoAndExtensionResponse {
            name: CONTRACT_NAME.to_string(),
            symbol: SYMBOL.to_string(),
            extension: collection_info_extension_expected,
            updated_at: env.block.time
        }
    );

    let withdraw_address = contract
        .config
        .withdraw_address
        .may_load(deps.as_ref().storage)
        .unwrap();
    assert_eq!(Some(CREATOR_ADDR.to_string()), withdraw_address);

    let count = contract.query_num_tokens(deps.as_ref().storage).unwrap();
    assert_eq!(0, count.count);

    // list the token_ids
    let tokens = contract
        .query_all_tokens(deps.as_ref(), &env, None, None)
        .unwrap();
    assert_eq!(0, tokens.tokens.len());
}

#[test]
fn test_instantiate_with_minimal_collection_info_and_extension() {
    let mut deps = mock_dependencies();
    let contract = Cw721OnchainExtensions::default();

    let collection_info_extension_msg = Some(CollectionExtensionMsg {
        description: Some("description".to_string()),
        image: Some("https://moonphases.org".to_string()),
        explicit_content: None,
        external_link: None,
        start_trading_time: None,
        royalty_info: None,
    });
    let msg = Cw721InstantiateMsg::<DefaultOptionalCollectionExtensionMsg> {
        name: CONTRACT_NAME.to_string(),
        symbol: SYMBOL.to_string(),
        collection_info_extension: collection_info_extension_msg,
        minter: Some(String::from(MINTER_ADDR)),
        creator: Some(String::from(CREATOR_ADDR)),
        withdraw_address: Some(String::from(CREATOR_ADDR)),
    };
    let info = mock_info("creator", &[]);
    let env = mock_env();

    // we can just call .unwrap() to assert this was a success
    let res = contract
        .instantiate_with_version(
            deps.as_mut(),
            &env,
            &info,
            msg,
            "contract_name",
            "contract_version",
        )
        .unwrap();
    assert_eq!(0, res.messages.len());

    // it worked, let's query the state
    let minter_ownership = MINTER.get_ownership(deps.as_ref().storage).unwrap();
    assert_eq!(Some(Addr::unchecked(MINTER_ADDR)), minter_ownership.owner);
    let creator_ownership = CREATOR.get_ownership(deps.as_ref().storage).unwrap();
    assert_eq!(Some(Addr::unchecked(CREATOR_ADDR)), creator_ownership.owner);
    let info = contract
        .query_collection_info_and_extension(deps.as_ref())
        .unwrap();
    let collection_info_extension_expected = Some(CollectionExtension {
        description: "description".to_string(),
        image: "https://moonphases.org".to_string(),
        explicit_content: None,
        external_link: None,
        start_trading_time: None,
        royalty_info: None,
    });
    assert_eq!(
        info,
        CollectionInfoAndExtensionResponse {
            name: CONTRACT_NAME.to_string(),
            symbol: SYMBOL.to_string(),
            extension: collection_info_extension_expected,
            updated_at: env.block.time
        }
    );
}

#[test]
fn test_mint() {
    let mut deps = mock_dependencies();
    let contract = setup_contract(deps.as_mut());

    let token_id1 = "petrify".to_string();
    let mint_msg = Cw721ExecuteMsg::Mint {
        token_id: token_id1.clone(),
        owner: String::from("medusa"),
        token_uri: Some("invalid_uri".to_string()),
        extension: None,
    };

    // invalid token uri
    let env = mock_env();
    let info_minter = mock_info(MINTER_ADDR, &[]);
    let err = contract
        .execute(deps.as_mut(), &env, &info_minter, mint_msg)
        .unwrap_err();
    assert_eq!(
        err,
        Cw721ContractError::ParseError(url::ParseError::RelativeUrlWithoutBase)
    );

    // random cannot mint
    let info_random = mock_info("random", &[]);
    let token_uri = "https://www.merriam-webster.com/dictionary/petrify".to_string();
    let mint_msg = Cw721ExecuteMsg::Mint {
        token_id: token_id1.clone(),
        owner: String::from("medusa"),
        token_uri: Some(token_uri.clone()),
        extension: None,
    };
    let err = contract
        .execute(deps.as_mut(), &env, &info_random, mint_msg.clone())
        .unwrap_err();
    assert_eq!(err, Cw721ContractError::NotMinter {});

    // minter can mint
    let info_minter = mock_info(MINTER_ADDR, &[]);
    let _ = contract
        .execute(deps.as_mut(), &env, &info_minter, mint_msg)
        .unwrap();

    // ensure num tokens increases
    let count = contract.query_num_tokens(deps.as_ref().storage).unwrap();
    assert_eq!(1, count.count);

    // unknown nft returns error
    let _ = contract
        .query_nft_info(deps.as_ref().storage, "unknown".to_string())
        .unwrap_err();

    // this nft info is correct
    let info = contract
        .query_nft_info(deps.as_ref().storage, token_id1.clone())
        .unwrap();
    assert_eq!(
        info,
        NftInfoResponse::<DefaultOptionalNftExtension> {
            token_uri: Some(token_uri),
            extension: None,
        }
    );

    // owner info is correct
    let owner = contract
        .query_owner_of(deps.as_ref(), &mock_env(), token_id1.clone(), true)
        .unwrap();
    assert_eq!(
        owner,
        OwnerOfResponse {
            owner: String::from("medusa"),
            approvals: vec![],
        }
    );

    // Cannot mint same token_id again
    let mint_msg2 = Cw721ExecuteMsg::Mint {
        token_id: token_id1.clone(),
        owner: String::from("hercules"),
        token_uri: None,
        extension: None,
    };

    let allowed = mock_info(MINTER_ADDR, &[]);
    let err = contract
        .execute(deps.as_mut(), &mock_env(), &allowed, mint_msg2)
        .unwrap_err();
    assert_eq!(err, Cw721ContractError::Claimed {});

    // list the token_ids
    let tokens = contract
        .query_all_tokens(deps.as_ref(), &env, None, None)
        .unwrap();
    assert_eq!(1, tokens.tokens.len());
    assert_eq!(vec![token_id1.clone()], tokens.tokens);

    // minter mints another one
    let token_id2 = "id2".to_string();
    let mint_msg = Cw721ExecuteMsg::Mint {
        token_id: token_id2.clone(),
        owner: String::from("medusa"),
        token_uri: Some("".to_string()), // empty token uri
        extension: None,
    };
    let _ = contract
        .execute(deps.as_mut(), &env, &info_minter, mint_msg)
        .unwrap();

    // ensure num tokens increases
    let count = contract.query_num_tokens(deps.as_ref().storage).unwrap();
    assert_eq!(2, count.count);

    // unknown nft returns error
    let _ = contract
        .query_nft_info(deps.as_ref().storage, "unknown".to_string())
        .unwrap_err();

    // this nft info is correct
    let info = contract
        .query_nft_info(deps.as_ref().storage, token_id2.clone())
        .unwrap();
    assert_eq!(
        info,
        NftInfoResponse::<DefaultOptionalNftExtension> {
            token_uri: None,
            extension: None,
        }
    );

    // owner info is correct
    let owner = contract
        .query_owner_of(deps.as_ref(), &mock_env(), token_id2.clone(), true)
        .unwrap();
    assert_eq!(
        owner,
        OwnerOfResponse {
            owner: String::from("medusa"),
            approvals: vec![],
        }
    );

    // list the token_ids
    let tokens = contract
        .query_all_tokens(deps.as_ref(), &env, None, None)
        .unwrap();
    assert_eq!(2, tokens.tokens.len());
    assert_eq!(vec![token_id2.clone(), token_id1.clone()], tokens.tokens);

    // minter mints another one
    let token_id3 = "id3".to_string();
    let mint_msg = Cw721ExecuteMsg::Mint {
        token_id: token_id3.clone(),
        owner: String::from("medusa"),
        token_uri: None, // empty token uri
        extension: None,
    };
    let _ = contract
        .execute(deps.as_mut(), &env, &info_minter, mint_msg)
        .unwrap();

    // ensure num tokens increases
    let count = contract.query_num_tokens(deps.as_ref().storage).unwrap();
    assert_eq!(3, count.count);

    // unknown nft returns error
    let _ = contract
        .query_nft_info(deps.as_ref().storage, "unknown".to_string())
        .unwrap_err();

    // this nft info is correct
    let info = contract
        .query_nft_info(deps.as_ref().storage, token_id3.clone())
        .unwrap();
    assert_eq!(
        info,
        NftInfoResponse::<DefaultOptionalNftExtension> {
            token_uri: None,
            extension: None,
        }
    );

    // owner info is correct
    let owner = contract
        .query_owner_of(deps.as_ref(), &mock_env(), token_id3.clone(), true)
        .unwrap();
    assert_eq!(
        owner,
        OwnerOfResponse {
            owner: String::from("medusa"),
            approvals: vec![],
        }
    );

    // list the token_ids
    let tokens = contract
        .query_all_tokens(deps.as_ref(), &env, None, None)
        .unwrap();
    assert_eq!(3, tokens.tokens.len());
    assert_eq!(vec![token_id2, token_id3, token_id1], tokens.tokens);
}

#[test]
fn test_update_nft_info() {
    let mut deps = mock_dependencies();
    let contract = setup_contract(deps.as_mut());

    let token_id = "1".to_string();
    let mint_msg = Cw721ExecuteMsg::Mint {
        token_id: token_id.clone(),
        owner: String::from("owner"),
        token_uri: Some("ipfs://foo.bar".to_string()),
        extension: None,
    };

    // mint nft
    let info_minter = mock_info(MINTER_ADDR, &[]);
    let env = mock_env();
    contract
        .execute(deps.as_mut(), &env, &info_minter, mint_msg)
        .unwrap();

    // minter update unknown nft info
    let update_msg = Cw721ExecuteMsg::<
        DefaultOptionalNftExtensionMsg,
        DefaultOptionalCollectionExtensionMsg,
        Empty,
    >::UpdateNftInfo {
        token_id: "unknown".to_string(),
        token_uri: Some("ipfs://to.the.moon".to_string()),
        extension: None,
    };
    // throws NotFound error
    contract
        .execute(deps.as_mut(), &env, &info_minter, update_msg)
        .unwrap_err();

    // minter udpate nft info
    let update_msg_without_extension = Cw721ExecuteMsg::<
        DefaultOptionalNftExtensionMsg,
        DefaultOptionalCollectionExtensionMsg,
        Empty,
    >::UpdateNftInfo {
        token_id: token_id.clone(),
        token_uri: Some("".to_string()), // sets token uri to none
        extension: None,
    };
    let err = contract
        .execute(
            deps.as_mut(),
            &env,
            &info_minter,
            update_msg_without_extension.clone(),
        )
        .unwrap_err();
    assert_eq!(err, Cw721ContractError::NotCreator {});

    // other udpate nft metadata extension
    let update_msg_only_extension = Cw721ExecuteMsg::<
        DefaultOptionalNftExtensionMsg,
        DefaultOptionalCollectionExtensionMsg,
        Empty,
    >::UpdateNftInfo {
        token_id: token_id.clone(),
        token_uri: None,
        extension: Some(NftExtensionMsg {
            image: Some("ipfs://foo.bar/image.png".to_string()),
            image_data: None,
            external_url: None,
            description: None,
            name: None,
            attributes: None,
            background_color: None,
            animation_url: None,
            youtube_url: None,
        }),
    };
    let info_other = mock_info("other", &[]);
    let err = contract
        .execute(
            deps.as_mut(),
            &env,
            &info_other,
            update_msg_only_extension.clone(),
        )
        .unwrap_err();
    assert_eq!(err, Cw721ContractError::NotCreator {});

    // creator updates nft info
    contract
        .execute(
            deps.as_mut(),
            &env,
            &mock_info(CREATOR_ADDR, &[]),
            update_msg_without_extension,
        )
        .unwrap();
    assert_eq!(
        contract
            .query_nft_info(deps.as_ref().storage, token_id.clone())
            .unwrap(),
        NftInfoResponse {
            token_uri: None,
            extension: None,
        }
    );

    // creator updates nft metadata extension
    contract
        .execute(
            deps.as_mut(),
            &env,
            &mock_info(CREATOR_ADDR, &[]),
            update_msg_only_extension,
        )
        .unwrap();
    assert_eq!(
        contract
            .query_nft_info(deps.as_ref().storage, token_id)
            .unwrap(),
        NftInfoResponse {
            token_uri: None,
            extension: Some(NftExtension {
                image: Some("ipfs://foo.bar/image.png".to_string()),
                image_data: None,
                external_url: None,
                description: None,
                name: None,
                attributes: None,
                background_color: None,
                animation_url: None,
                youtube_url: None,
            }),
        }
    );
}

#[test]
fn test_mint_with_metadata() {
    // case 1: mint with valid metadata
    {
        let mut deps = mock_dependencies();
        let contract = setup_contract(deps.as_mut());

        let token_id = "1".to_string();
        let token_uri = "ipfs://foo.bar".to_string();
        let valid_extension_msg = NftExtensionMsg {
            image: Some("ipfs://foo.bar/image.png".to_string()),
            image_data: Some("image data".to_string()),
            external_url: Some("https://github.com".to_string()),
            description: Some("description".to_string()),
            name: Some("name".to_string()),
            attributes: Some(vec![Trait {
                trait_type: "trait_type".to_string(),
                value: "value".to_string(),
                display_type: Some("display_type".to_string()),
            }]),
            background_color: Some("background_color".to_string()),
            animation_url: Some("ssl://animation_url".to_string()),
            youtube_url: Some("file://youtube_url".to_string()),
        };
        let mint_msg = Cw721ExecuteMsg::Mint {
            token_id: token_id.clone(),
            owner: String::from("medusa"),
            token_uri: Some(token_uri),
            extension: Some(valid_extension_msg.clone()),
        };

        let info_minter = mock_info(MINTER_ADDR, &[]);
        let env = mock_env();
        contract
            .execute(deps.as_mut(), &env, &info_minter, mint_msg)
            .unwrap();
        assert_eq!(
            contract
                .query_nft_info(deps.as_ref().storage, token_id)
                .unwrap(),
            NftInfoResponse {
                token_uri: Some("ipfs://foo.bar".to_string()),
                extension: Some(valid_extension_msg.clone().into()),
            }
        );

        // mint with empty token uri and empty extension
        let mint_msg = Cw721ExecuteMsg::<
            DefaultOptionalNftExtensionMsg,
            DefaultOptionalCollectionExtensionMsg,
            Empty,
        >::Mint {
            token_id: "2".to_string(),
            owner: String::from("medusa"),
            token_uri: None,
            extension: Some(NftExtensionMsg {
                image: None,
                image_data: None,
                external_url: None,
                description: None,
                name: None,
                attributes: None,
                background_color: None,
                animation_url: None,
                youtube_url: None,
            }),
        };
        contract
            .execute(deps.as_mut(), &env, &info_minter, mint_msg)
            .unwrap();
        assert_eq!(
            contract
                .query_nft_info(deps.as_ref().storage, "2".to_string())
                .unwrap(),
            NftInfoResponse {
                token_uri: None,
                extension: Some(NftExtension {
                    image: None,
                    image_data: None,
                    external_url: None,
                    description: None,
                    name: None,
                    attributes: None,
                    background_color: None,
                    animation_url: None,
                    youtube_url: None,
                }),
            }
        );
        // empty description
        let token_id = "3".to_string();
        let mut metadata = valid_extension_msg.clone();
        metadata.description = Some("".to_string());
        let mint_msg = Cw721ExecuteMsg::Mint {
            token_id: token_id.clone(),
            owner: String::from("medusa"),
            token_uri: None,
            extension: Some(metadata),
        };
        contract
            .execute(deps.as_mut(), &env, &info_minter, mint_msg)
            .unwrap();
        // empty name
        let token_id = "4".to_string();
        let mut metadata = valid_extension_msg.clone();
        metadata.name = Some("".to_string());
        let mint_msg = Cw721ExecuteMsg::Mint {
            token_id: token_id.clone(),
            owner: String::from("medusa"),
            token_uri: None,
            extension: Some(metadata),
        };
        contract
            .execute(deps.as_mut(), &env, &info_minter, mint_msg)
            .unwrap();
        // empty background color
        let token_id = "5".to_string();
        let mut metadata = valid_extension_msg.clone();
        metadata.background_color = Some("".to_string());
        let mint_msg = Cw721ExecuteMsg::Mint {
            token_id: token_id.clone(),
            owner: String::from("medusa"),
            token_uri: None,
            extension: Some(metadata),
        };
        contract
            .execute(deps.as_mut(), &env, &info_minter, mint_msg)
            .unwrap();
    }
    // case 2: mint with invalid metadata
    {
        let mut deps = mock_dependencies();
        let contract = setup_contract(deps.as_mut());

        let token_id = "1".to_string();
        let token_uri = "ipfs://foo.bar".to_string();
        let info_minter = mock_info(MINTER_ADDR, &[]);
        let env = mock_env();

        let valid_extension_msg = NftExtensionMsg {
            image: Some("ipfs://foo.bar/image.png".to_string()),
            image_data: Some("image data".to_string()),
            external_url: Some("https://github.com".to_string()),
            description: Some("description".to_string()),
            name: Some("name".to_string()),
            attributes: Some(vec![Trait {
                trait_type: "trait_type".to_string(),
                value: "value".to_string(),
                display_type: Some("display_type".to_string()),
            }]),
            background_color: Some("background_color".to_string()),
            animation_url: Some("ssl://animation_url".to_string()),
            youtube_url: Some("file://youtube_url".to_string()),
        };

        // invalid image
        let mut metadata = valid_extension_msg.clone();
        metadata.image = Some("invalid".to_string());
        let mint_msg = Cw721ExecuteMsg::Mint {
            token_id: token_id.clone(),
            owner: String::from("medusa"),
            token_uri: Some(token_uri.clone()),
            extension: Some(metadata),
        };
        let err = contract
            .execute(deps.as_mut(), &env, &info_minter, mint_msg)
            .unwrap_err();
        assert_eq!(
            err,
            Cw721ContractError::ParseError(url::ParseError::RelativeUrlWithoutBase)
        );
        // invalid external url
        let mut metadata = valid_extension_msg.clone();
        metadata.external_url = Some("invalid".to_string());
        let mint_msg = Cw721ExecuteMsg::Mint {
            token_id: token_id.clone(),
            owner: String::from("medusa"),
            token_uri: Some(token_uri.clone()),
            extension: Some(metadata),
        };
        let err = contract
            .execute(deps.as_mut(), &env, &info_minter, mint_msg)
            .unwrap_err();
        assert_eq!(
            err,
            Cw721ContractError::ParseError(url::ParseError::RelativeUrlWithoutBase)
        );
        // invalid animation url
        let mut metadata = valid_extension_msg.clone();
        metadata.animation_url = Some("invalid".to_string());
        let mint_msg = Cw721ExecuteMsg::Mint {
            token_id: token_id.clone(),
            owner: String::from("medusa"),
            token_uri: Some(token_uri.clone()),
            extension: Some(metadata),
        };
        let err = contract
            .execute(deps.as_mut(), &env, &info_minter, mint_msg)
            .unwrap_err();
        assert_eq!(
            err,
            Cw721ContractError::ParseError(url::ParseError::RelativeUrlWithoutBase)
        );
        // invalid youtube url
        let mut metadata = valid_extension_msg.clone();
        metadata.youtube_url = Some("invalid".to_string());
        let mint_msg = Cw721ExecuteMsg::Mint {
            token_id: token_id.clone(),
            owner: String::from("medusa"),
            token_uri: Some(token_uri.clone()),
            extension: Some(metadata),
        };
        let err = contract
            .execute(deps.as_mut(), &env, &info_minter, mint_msg)
            .unwrap_err();
        assert_eq!(
            err,
            Cw721ContractError::ParseError(url::ParseError::RelativeUrlWithoutBase)
        );

        // empty image data
        let mut metadata = valid_extension_msg.clone();
        metadata.image_data = Some("".to_string());
        let mint_msg = Cw721ExecuteMsg::Mint {
            token_id: token_id.clone(),
            owner: String::from("medusa"),
            token_uri: Some(token_uri.clone()),
            extension: Some(metadata),
        };
        contract
            .execute(deps.as_mut(), &env, &info_minter, mint_msg)
            .unwrap();
        // trait type empty
        let mut metadata = valid_extension_msg.clone();
        metadata.attributes = Some(vec![Trait {
            trait_type: "".to_string(),
            value: "value".to_string(),
            display_type: Some("display_type".to_string()),
        }]);
        let mint_msg = Cw721ExecuteMsg::Mint {
            token_id: token_id.clone(),
            owner: String::from("medusa"),
            token_uri: Some(token_uri.clone()),
            extension: Some(metadata),
        };
        let err = contract
            .execute(deps.as_mut(), &env, &info_minter, mint_msg)
            .unwrap_err();
        assert_eq!(err, Cw721ContractError::TraitTypeEmpty {});
        // trait value empty
        let mut metadata = valid_extension_msg.clone();
        metadata.attributes = Some(vec![Trait {
            trait_type: "trait_type".to_string(),
            value: "".to_string(),
            display_type: Some("display_type".to_string()),
        }]);
        let mint_msg = Cw721ExecuteMsg::Mint {
            token_id: token_id.clone(),
            owner: String::from("medusa"),
            token_uri: Some(token_uri.clone()),
            extension: Some(metadata),
        };
        let err = contract
            .execute(deps.as_mut(), &env, &info_minter, mint_msg)
            .unwrap_err();
        assert_eq!(err, Cw721ContractError::TraitValueEmpty {});
        // display type empty
        let mut metadata = valid_extension_msg;
        metadata.attributes = Some(vec![Trait {
            trait_type: "trait_type".to_string(),
            value: "value".to_string(),
            display_type: Some("".to_string()),
        }]);
        let mint_msg = Cw721ExecuteMsg::Mint {
            token_id,
            owner: String::from("medusa"),
            token_uri: Some(token_uri),
            extension: Some(metadata),
        };
        let err = contract
            .execute(deps.as_mut(), &env, &info_minter, mint_msg)
            .unwrap_err();
        assert_eq!(err, Cw721ContractError::TraitDisplayTypeEmpty {});
    }
}

#[test]
fn test_update_collection_info() {
    let mut deps = mock_dependencies();
    let contract = setup_contract(deps.as_mut());

    let update_collection_info_msg = Cw721ExecuteMsg::UpdateCollectionInfo {
        collection_info: CollectionInfoMsg {
            name: Some("new name".to_string()),
            symbol: Some("NEW".to_string()),
            extension: None,
        },
    };

    // Creator can update collection info
    let creator_info = mock_info(CREATOR_ADDR, &[]);
    let _ = contract
        .execute(
            deps.as_mut(),
            &mock_env(),
            &creator_info,
            update_collection_info_msg,
        )
        .unwrap();

    // Update the owner to "random". The new owner should be able to
    // mint new tokens, the old one should not.
    contract
        .execute(
            deps.as_mut(),
            &mock_env(),
            &creator_info,
            Cw721ExecuteMsg::UpdateCreatorOwnership(Action::TransferOwnership {
                new_owner: "random".to_string(),
                expiry: None,
            }),
        )
        .unwrap();

    // Creator does not change until ownership transfer completes.
    // Pending ownership transfer should be discoverable via query.
    let ownership: Ownership<Addr> = from_json(
        contract
            .query(
                deps.as_ref(),
                &mock_env(),
                Cw721QueryMsg::GetCreatorOwnership {},
            )
            .unwrap(),
    )
    .unwrap();

    assert_eq!(
        ownership,
        Ownership::<Addr> {
            owner: Some(Addr::unchecked(CREATOR_ADDR)),
            pending_owner: Some(Addr::unchecked("random")),
            pending_expiry: None,
        }
    );

    // Accept the ownership transfer.
    let random_info = mock_info("random", &[]);
    contract
        .execute(
            deps.as_mut(),
            &mock_env(),
            &random_info,
            Cw721ExecuteMsg::UpdateCreatorOwnership(Action::AcceptOwnership),
        )
        .unwrap();

    // Creator changes after ownership transfer is accepted.
    let creator_ownership: Ownership<Addr> = from_json(
        contract
            .query(
                deps.as_ref(),
                &mock_env(),
                Cw721QueryMsg::GetCreatorOwnership {},
            )
            .unwrap(),
    )
    .unwrap();
    assert_eq!(creator_ownership.owner, Some(random_info.sender.clone()));

    let update_collection_info_msg = Cw721ExecuteMsg::UpdateCollectionInfo {
        collection_info: CollectionInfoMsg {
            name: Some("new name".to_string()),
            symbol: Some("NEW".to_string()),
            extension: None,
        },
    };

    // Old owner can not update.
    let err: Cw721ContractError = contract
        .execute(
            deps.as_mut(),
            &mock_env(),
            &creator_info,
            update_collection_info_msg.clone(),
        )
        .unwrap_err();
    assert_eq!(err, Cw721ContractError::NotCreator {});

    // New owner can update.
    let _ = contract
        .execute(
            deps.as_mut(),
            &mock_env(),
            &random_info,
            update_collection_info_msg,
        )
        .unwrap();
}

#[test]
fn test_update_minter() {
    let mut deps = mock_dependencies();
    let contract = setup_contract(deps.as_mut());

    let token_id = "petrify".to_string();
    let token_uri = "https://www.merriam-webster.com/dictionary/petrify".to_string();

    let mint_msg = Cw721ExecuteMsg::Mint {
        token_id,
        owner: String::from("medusa"),
        token_uri: Some(token_uri.clone()),
        extension: None,
    };

    // Minter can mint
    let current_minter_info = mock_info(MINTER_ADDR, &[]);
    let _ = contract
        .execute(deps.as_mut(), &mock_env(), &current_minter_info, mint_msg)
        .unwrap();

    // Update the owner to "random". The new owner should be able to
    // mint new tokens, the old one should not.
    contract
        .execute(
            deps.as_mut(),
            &mock_env(),
            &current_minter_info,
            Cw721ExecuteMsg::UpdateMinterOwnership(Action::TransferOwnership {
                new_owner: "random".to_string(),
                expiry: None,
            }),
        )
        .unwrap();

    // Minter does not change until ownership transfer completes.
    // Pending ownership transfer should be discoverable via query.
    let ownership: Ownership<Addr> = from_json(
        contract
            .query(
                deps.as_ref(),
                &mock_env(),
                Cw721QueryMsg::GetMinterOwnership {},
            )
            .unwrap(),
    )
    .unwrap();

    assert_eq!(
        ownership,
        Ownership::<Addr> {
            owner: Some(Addr::unchecked(MINTER_ADDR)),
            pending_owner: Some(Addr::unchecked("random")),
            pending_expiry: None,
        }
    );

    // Accept the ownership transfer.
    let new_minter_info = mock_info("random", &[]);
    contract
        .execute(
            deps.as_mut(),
            &mock_env(),
            &new_minter_info,
            Cw721ExecuteMsg::UpdateMinterOwnership(Action::AcceptOwnership),
        )
        .unwrap();

    // Minter changes after ownership transfer is accepted.
    let minter_ownership: Ownership<Addr> = from_json(
        contract
            .query(
                deps.as_ref(),
                &mock_env(),
                Cw721QueryMsg::GetMinterOwnership {},
            )
            .unwrap(),
    )
    .unwrap();
    assert_eq!(minter_ownership.owner, Some(new_minter_info.sender.clone()));

    let mint_msg = Cw721ExecuteMsg::Mint {
        token_id: "randoms_token".to_string(),
        owner: String::from("medusa"),
        token_uri: Some(token_uri),
        extension: None,
    };

    // Old owner can not mint.
    let err: Cw721ContractError = contract
        .execute(
            deps.as_mut(),
            &mock_env(),
            &current_minter_info,
            mint_msg.clone(),
        )
        .unwrap_err();
    assert_eq!(err, Cw721ContractError::NotMinter {});

    // New owner can mint.
    let _ = contract
        .execute(deps.as_mut(), &mock_env(), &new_minter_info, mint_msg)
        .unwrap();
}

#[test]
fn test_burn() {
    let mut deps = mock_dependencies();
    let contract = setup_contract(deps.as_mut());

    let token_id = "petrify".to_string();
    let token_uri = "https://www.merriam-webster.com/dictionary/petrify".to_string();

    let mint_msg = Cw721ExecuteMsg::Mint {
        token_id: token_id.clone(),
        owner: MINTER_ADDR.to_string(),
        token_uri: Some(token_uri),
        extension: None,
    };

    let burn_msg = Cw721ExecuteMsg::Burn { token_id };

    // mint some NFT
    let allowed = mock_info(MINTER_ADDR, &[]);
    let _ = contract
        .execute(deps.as_mut(), &mock_env(), &allowed, mint_msg)
        .unwrap();

    // random not allowed to burn
    let random = mock_info("random", &[]);
    let env = mock_env();
    let err = contract
        .execute(deps.as_mut(), &env, &random, burn_msg.clone())
        .unwrap_err();

    assert_eq!(err, Cw721ContractError::Ownership(OwnershipError::NotOwner));

    let _ = contract
        .execute(deps.as_mut(), &env, &allowed, burn_msg)
        .unwrap();

    // ensure num tokens decreases
    let count = contract.query_num_tokens(deps.as_ref().storage).unwrap();
    assert_eq!(0, count.count);

    // trying to get nft returns error
    let _ = contract
        .query_nft_info(deps.as_ref().storage, "petrify".to_string())
        .unwrap_err();

    // list the token_ids
    let tokens = contract
        .query_all_tokens(deps.as_ref(), &env, None, None)
        .unwrap();
    assert!(tokens.tokens.is_empty());
}

#[test]
fn test_transfer_nft() {
    let mut deps = mock_dependencies();
    let contract = setup_contract(deps.as_mut());

    // Mint a token
    let token_id = "melt".to_string();
    let token_uri = "https://www.merriam-webster.com/dictionary/melt".to_string();

    let mint_msg = Cw721ExecuteMsg::Mint {
        token_id: token_id.clone(),
        owner: String::from("venus"),
        token_uri: Some(token_uri),
        extension: None,
    };

    let minter = mock_info(MINTER_ADDR, &[]);
    contract
        .execute(deps.as_mut(), &mock_env(), &minter, mint_msg)
        .unwrap();

    // random cannot transfer
    let random = mock_info("random", &[]);
    let transfer_msg = Cw721ExecuteMsg::TransferNft {
        recipient: String::from("random"),
        token_id: token_id.clone(),
    };

    let err = contract
        .execute(deps.as_mut(), &mock_env(), &random, transfer_msg)
        .unwrap_err();
    assert_eq!(err, Cw721ContractError::Ownership(OwnershipError::NotOwner));

    // owner can
    let random = mock_info("venus", &[]);
    let transfer_msg = Cw721ExecuteMsg::TransferNft {
        recipient: String::from("random"),
        token_id: token_id.clone(),
    };

    let res = contract
        .execute(deps.as_mut(), &mock_env(), &random, transfer_msg)
        .unwrap();

    assert_eq!(
        res,
        Response::new()
            .add_attribute("action", "transfer_nft")
            .add_attribute("sender", "venus")
            .add_attribute("recipient", "random")
            .add_attribute("token_id", token_id)
    );
}

#[test]
fn test_send_nft() {
    let mut deps = mock_dependencies();
    let contract = setup_contract(deps.as_mut());

    // Mint a token
    let token_id = "melt".to_string();
    let token_uri = "https://www.merriam-webster.com/dictionary/melt".to_string();

    let mint_msg = Cw721ExecuteMsg::Mint {
        token_id: token_id.clone(),
        owner: String::from("venus"),
        token_uri: Some(token_uri),
        extension: None,
    };

    let minter = mock_info(MINTER_ADDR, &[]);
    contract
        .execute(deps.as_mut(), &mock_env(), &minter, mint_msg)
        .unwrap();

    let msg = to_json_binary("You now have the melting power").unwrap();
    let target = String::from("another_contract");
    let send_msg = Cw721ExecuteMsg::SendNft {
        contract: target.clone(),
        token_id: token_id.clone(),
        msg: msg.clone(),
    };

    let random = mock_info("random", &[]);
    let err = contract
        .execute(deps.as_mut(), &mock_env(), &random, send_msg.clone())
        .unwrap_err();
    assert_eq!(err, Cw721ContractError::Ownership(OwnershipError::NotOwner));

    // but owner can
    let random = mock_info("venus", &[]);
    let res = contract
        .execute(deps.as_mut(), &mock_env(), &random, send_msg)
        .unwrap();

    let payload = Cw721ReceiveMsg {
        sender: String::from("venus"),
        token_id: token_id.clone(),
        msg,
    };
    let expected = payload.into_cosmos_msg(target.clone()).unwrap();
    // ensure expected serializes as we think it should
    match &expected {
        CosmosMsg::Wasm(WasmMsg::Execute { contract_addr, .. }) => {
            assert_eq!(contract_addr, &target)
        }
        m => panic!("Unexpected message type: {m:?}"),
    }
    // and make sure this is the request sent by the contract
    assert_eq!(
        res,
        Response::new()
            .add_message(expected)
            .add_attribute("action", "send_nft")
            .add_attribute("sender", "venus")
            .add_attribute("recipient", "another_contract")
            .add_attribute("token_id", token_id)
    );
}

#[test]
fn test_approve_revoke() {
    let mut deps = mock_dependencies();
    let contract = setup_contract(deps.as_mut());

    // Mint a token
    let token_id = "grow".to_string();
    let token_uri = "https://www.merriam-webster.com/dictionary/grow".to_string();

    let mint_msg = Cw721ExecuteMsg::Mint {
        token_id: token_id.clone(),
        owner: String::from("demeter"),
        token_uri: Some(token_uri),
        extension: None,
    };

    let minter = mock_info(MINTER_ADDR, &[]);
    contract
        .execute(deps.as_mut(), &mock_env(), &minter, mint_msg)
        .unwrap();

    // token owner shows in approval query
    let res = contract
        .query_approval(
            deps.as_ref(),
            &mock_env(),
            token_id.clone(),
            String::from("demeter"),
            false,
        )
        .unwrap();
    assert_eq!(
        res,
        ApprovalResponse {
            approval: Approval {
                spender: Addr::unchecked("demeter"),
                expires: Expiration::Never {}
            }
        }
    );

    // Give random transferring power
    let approve_msg = Cw721ExecuteMsg::Approve {
        spender: String::from("random"),
        token_id: token_id.clone(),
        expires: None,
    };
    let owner = mock_info("demeter", &[]);
    let res = contract
        .execute(deps.as_mut(), &mock_env(), &owner, approve_msg)
        .unwrap();
    assert_eq!(
        res,
        Response::new()
            .add_attribute("action", "approve")
            .add_attribute("sender", "demeter")
            .add_attribute("spender", "random")
            .add_attribute("token_id", token_id.clone())
    );

    // test approval query
    let res = contract
        .query_approval(
            deps.as_ref(),
            &mock_env(),
            token_id.clone(),
            String::from("random"),
            true,
        )
        .unwrap();
    assert_eq!(
        res,
        ApprovalResponse {
            approval: Approval {
                spender: Addr::unchecked("random"),
                expires: Expiration::Never {}
            }
        }
    );

    // random can now transfer
    let random = mock_info("random", &[]);
    let transfer_msg = Cw721ExecuteMsg::TransferNft {
        recipient: String::from("person"),
        token_id: token_id.clone(),
    };
    contract
        .execute(deps.as_mut(), &mock_env(), &random, transfer_msg)
        .unwrap();

    // Approvals are removed / cleared
    let query_msg = Cw721QueryMsg::OwnerOf {
        token_id: token_id.clone(),
        include_expired: None,
    };
    let res: OwnerOfResponse = from_json(
        contract
            .query(deps.as_ref(), &mock_env(), query_msg.clone())
            .unwrap(),
    )
    .unwrap();
    assert_eq!(
        res,
        OwnerOfResponse {
            owner: String::from("person"),
            approvals: vec![],
        }
    );

    // Approve, revoke, and check for empty, to test revoke
    let approve_msg = Cw721ExecuteMsg::Approve {
        spender: String::from("random"),
        token_id: token_id.clone(),
        expires: None,
    };
    let owner = mock_info("person", &[]);
    contract
        .execute(deps.as_mut(), &mock_env(), &owner, approve_msg)
        .unwrap();

    let revoke_msg = Cw721ExecuteMsg::Revoke {
        spender: String::from("random"),
        token_id,
    };
    contract
        .execute(deps.as_mut(), &mock_env(), &owner, revoke_msg)
        .unwrap();

    // Approvals are now removed / cleared
    let res: OwnerOfResponse = from_json(
        contract
            .query(deps.as_ref(), &mock_env(), query_msg)
            .unwrap(),
    )
    .unwrap();
    assert_eq!(
        res,
        OwnerOfResponse {
            owner: String::from("person"),
            approvals: vec![],
        }
    );
}

#[test]
fn test_approve_all_revoke_all() {
    let mut deps = mock_dependencies();
    let contract = setup_contract(deps.as_mut());

    // Mint a couple tokens (from the same owner)
    let token_id1 = "grow1".to_string();
    let token_uri1 = "https://www.merriam-webster.com/dictionary/grow1".to_string();

    let token_id2 = "grow2".to_string();
    let token_uri2 = "https://www.merriam-webster.com/dictionary/grow2".to_string();

    let mint_msg1 = Cw721ExecuteMsg::Mint {
        token_id: token_id1.clone(),
        owner: String::from("demeter"),
        token_uri: Some(token_uri1),
        extension: None,
    };

    let minter = mock_info(MINTER_ADDR, &[]);
    contract
        .execute(deps.as_mut(), &mock_env(), &minter, mint_msg1)
        .unwrap();

    let mint_msg2 = Cw721ExecuteMsg::Mint {
        token_id: token_id2.clone(),
        owner: String::from("demeter"),
        token_uri: Some(token_uri2),
        extension: None,
    };

    let env = mock_env();
    contract
        .execute(deps.as_mut(), &env, &minter, mint_msg2)
        .unwrap();

    // paginate the token_ids
    let tokens = contract
        .query_all_tokens(deps.as_ref(), &env, None, Some(1))
        .unwrap();
    assert_eq!(1, tokens.tokens.len());
    assert_eq!(vec![token_id1.clone()], tokens.tokens);
    let tokens = contract
        .query_all_tokens(deps.as_ref(), &env, Some(token_id1.clone()), Some(3))
        .unwrap();
    assert_eq!(1, tokens.tokens.len());
    assert_eq!(vec![token_id2.clone()], tokens.tokens);

    // demeter gives random full (operator) power over her tokens
    let approve_all_msg = Cw721ExecuteMsg::ApproveAll {
        operator: String::from("random"),
        expires: None,
    };
    let owner = mock_info("demeter", &[]);
    let res = contract
        .execute(deps.as_mut(), &mock_env(), &owner, approve_all_msg)
        .unwrap();
    assert_eq!(
        res,
        Response::new()
            .add_attribute("action", "approve_all")
            .add_attribute("sender", "demeter")
            .add_attribute("operator", "random")
    );

    // random can now transfer
    let random = mock_info("random", &[]);
    let transfer_msg = Cw721ExecuteMsg::TransferNft {
        recipient: String::from("person"),
        token_id: token_id1,
    };
    contract
        .execute(deps.as_mut(), &mock_env(), &random, transfer_msg)
        .unwrap();

    // random can now send
    let inner_msg = WasmMsg::Execute {
        contract_addr: "another_contract".into(),
        msg: to_json_binary("You now also have the growing power").unwrap(),
        funds: vec![],
    };
    let msg: CosmosMsg = CosmosMsg::Wasm(inner_msg);

    let send_msg = Cw721ExecuteMsg::SendNft {
        contract: String::from("another_contract"),
        token_id: token_id2,
        msg: to_json_binary(&msg).unwrap(),
    };
    contract
        .execute(deps.as_mut(), &mock_env(), &random, send_msg)
        .unwrap();

    // Approve_all, revoke_all, and check for empty, to test revoke_all
    let approve_all_msg = Cw721ExecuteMsg::ApproveAll {
        operator: String::from("operator"),
        expires: None,
    };
    // person is now the owner of the tokens
    let owner = mock_info("person", &[]);
    contract
        .execute(deps.as_mut(), &mock_env(), &owner, approve_all_msg)
        .unwrap();

    // query for operator should return approval
    let res = contract
        .query_operator(
            deps.as_ref(),
            &mock_env(),
            String::from("person"),
            String::from("operator"),
            true,
        )
        .unwrap();
    assert_eq!(
        res,
        OperatorResponse {
            approval: Approval {
                spender: Addr::unchecked("operator"),
                expires: Expiration::Never {}
            }
        }
    );

    // query for other should throw error
    let res = contract.query_operator(
        deps.as_ref(),
        &mock_env(),
        String::from("person"),
        String::from("other"),
        true,
    );
    match res {
        Err(StdError::NotFound { kind }) => assert_eq!(kind, "Approval not found"),
        _ => panic!("Unexpected error"),
    }

    let res = contract
        .query_operators(
            deps.as_ref(),
            &mock_env(),
            String::from("person"),
            true,
            None,
            None,
        )
        .unwrap();
    assert_eq!(
        res,
        OperatorsResponse {
            operators: vec![Approval {
                spender: Addr::unchecked("operator"),
                expires: Expiration::Never {}
            }]
        }
    );

    // second approval
    let buddy_expires = Expiration::AtHeight(1234567);
    let approve_all_msg = Cw721ExecuteMsg::ApproveAll {
        operator: String::from("buddy"),
        expires: Some(buddy_expires),
    };
    let owner = mock_info("person", &[]);
    contract
        .execute(deps.as_mut(), &mock_env(), &owner, approve_all_msg)
        .unwrap();

    // and paginate queries
    let res = contract
        .query_operators(
            deps.as_ref(),
            &mock_env(),
            String::from("person"),
            true,
            None,
            Some(1),
        )
        .unwrap();
    assert_eq!(
        res,
        OperatorsResponse {
            operators: vec![Approval {
                spender: Addr::unchecked("buddy"),
                expires: buddy_expires,
            }]
        }
    );
    let res = contract
        .query_operators(
            deps.as_ref(),
            &mock_env(),
            String::from("person"),
            true,
            Some(String::from("buddy")),
            Some(2),
        )
        .unwrap();
    assert_eq!(
        res,
        OperatorsResponse {
            operators: vec![Approval {
                spender: Addr::unchecked("operator"),
                expires: Expiration::Never {}
            }]
        }
    );

    let revoke_all_msg = Cw721ExecuteMsg::RevokeAll {
        operator: String::from("operator"),
    };
    contract
        .execute(deps.as_mut(), &mock_env(), &owner, revoke_all_msg)
        .unwrap();

    // query for operator should return error
    let res = contract.query_operator(
        deps.as_ref(),
        &mock_env(),
        String::from("person"),
        String::from("operator"),
        true,
    );
    match res {
        Err(StdError::NotFound { kind }) => assert_eq!(kind, "Approval not found"),
        _ => panic!("Unexpected error"),
    }

    // Approvals are removed / cleared without affecting others
    let res = contract
        .query_operators(
            deps.as_ref(),
            &mock_env(),
            String::from("person"),
            false,
            None,
            None,
        )
        .unwrap();
    assert_eq!(
        res,
        OperatorsResponse {
            operators: vec![Approval {
                spender: Addr::unchecked("buddy"),
                expires: buddy_expires,
            }]
        }
    );

    // ensure the filter works (nothing should be here
    let mut late_env = mock_env();
    late_env.block.height = 1234568; //expired
    let res = contract
        .query_operators(
            deps.as_ref(),
            &late_env,
            String::from("person"),
            false,
            None,
            None,
        )
        .unwrap();
    assert_eq!(0, res.operators.len());

    // query operator should also return error
    let res = contract.query_operator(
        deps.as_ref(),
        &late_env,
        String::from("person"),
        String::from("buddy"),
        false,
    );

    match res {
        Err(StdError::NotFound { kind }) => assert_eq!(kind, "Approval not found"),
        _ => panic!("Unexpected error"),
    }
}

#[test]
fn test_set_withdraw_address() {
    let mut deps = mock_dependencies();
    let contract = setup_contract(deps.as_mut());

    // other than creator cant set
    let err = contract
        .set_withdraw_address(
            deps.as_mut(),
            &Addr::unchecked(MINTER_ADDR),
            "foo".to_string(),
        )
        .unwrap_err();
    assert_eq!(err, Cw721ContractError::Ownership(OwnershipError::NotOwner));

    // creator can set
    contract
        .set_withdraw_address(
            deps.as_mut(),
            &Addr::unchecked(CREATOR_ADDR),
            "foo".to_string(),
        )
        .unwrap();

    let withdraw_address = contract
        .config
        .withdraw_address
        .load(deps.as_ref().storage)
        .unwrap();
    assert_eq!(withdraw_address, "foo".to_string())
}

#[test]
fn test_remove_withdraw_address() {
    let mut deps = mock_dependencies();
    let contract = setup_contract(deps.as_mut());

    // other than creator cant remove
    let err = contract
        .remove_withdraw_address(deps.as_mut().storage, &Addr::unchecked(MINTER_ADDR))
        .unwrap_err();
    assert_eq!(err, Cw721ContractError::Ownership(OwnershipError::NotOwner));

    // no withdraw address set yet
    let err = contract
        .remove_withdraw_address(deps.as_mut().storage, &Addr::unchecked(CREATOR_ADDR))
        .unwrap_err();
    assert_eq!(err, Cw721ContractError::NoWithdrawAddress {});

    // set and remove
    contract
        .set_withdraw_address(
            deps.as_mut(),
            &Addr::unchecked(CREATOR_ADDR),
            "foo".to_string(),
        )
        .unwrap();
    contract
        .remove_withdraw_address(deps.as_mut().storage, &Addr::unchecked(CREATOR_ADDR))
        .unwrap();
    assert!(!contract
        .config
        .withdraw_address
        .exists(deps.as_ref().storage));

    // test that we can set again
    contract
        .set_withdraw_address(
            deps.as_mut(),
            &Addr::unchecked(CREATOR_ADDR),
            "foo".to_string(),
        )
        .unwrap();
    let withdraw_address = contract
        .config
        .withdraw_address
        .load(deps.as_ref().storage)
        .unwrap();
    assert_eq!(withdraw_address, "foo".to_string())
}

#[test]
fn test_withdraw_funds() {
    let mut deps = mock_dependencies();
    let contract = setup_contract(deps.as_mut());

    // no withdraw address set
    let err = contract
        .withdraw_funds(deps.as_mut().storage, &Coin::new(100, "uark"))
        .unwrap_err();
    assert_eq!(err, Cw721ContractError::NoWithdrawAddress {});

    // set and withdraw by non-creator
    contract
        .set_withdraw_address(
            deps.as_mut(),
            &Addr::unchecked(CREATOR_ADDR),
            "foo".to_string(),
        )
        .unwrap();
    contract
        .withdraw_funds(deps.as_mut().storage, &Coin::new(100, "uark"))
        .unwrap();
}

#[test]
fn query_tokens_by_owner() {
    let mut deps = mock_dependencies();
    let contract = setup_contract(deps.as_mut());
    let minter = mock_info(MINTER_ADDR, &[]);

    // Mint a couple tokens (from the same owner)
    let token_id1 = "grow1".to_string();
    let demeter = String::from("demeter");
    let token_id2 = "grow2".to_string();
    let ceres = String::from("ceres");
    let token_id3 = "sing".to_string();

    let mint_msg = Cw721ExecuteMsg::Mint {
        token_id: token_id1.clone(),
        owner: demeter.clone(),
        token_uri: None,
        extension: None,
    };
    contract
        .execute(deps.as_mut(), &mock_env(), &minter, mint_msg)
        .unwrap();

    let mint_msg = Cw721ExecuteMsg::Mint {
        token_id: token_id2.clone(),
        owner: ceres.clone(),
        token_uri: None,
        extension: None,
    };
    contract
        .execute(deps.as_mut(), &mock_env(), &minter, mint_msg)
        .unwrap();

    let mint_msg = Cw721ExecuteMsg::Mint {
        token_id: token_id3.clone(),
        owner: demeter.clone(),
        token_uri: None,
        extension: None,
    };
    let env = mock_env();
    contract
        .execute(deps.as_mut(), &env, &minter, mint_msg)
        .unwrap();

    // get all tokens in order:
    let expected = vec![token_id1.clone(), token_id2.clone(), token_id3.clone()];
    let tokens = contract
        .query_all_tokens(deps.as_ref(), &env, None, None)
        .unwrap();
    assert_eq!(&expected, &tokens.tokens);
    // paginate
    let tokens = contract
        .query_all_tokens(deps.as_ref(), &env, None, Some(2))
        .unwrap();
    assert_eq!(&expected[..2], &tokens.tokens[..]);
    let tokens = contract
        .query_all_tokens(deps.as_ref(), &env, Some(expected[1].clone()), None)
        .unwrap();
    assert_eq!(&expected[2..], &tokens.tokens[..]);

    // get by owner
    let by_ceres = vec![token_id2];
    let by_demeter = vec![token_id1, token_id3];
    // all tokens by owner
    let tokens = contract
        .query_tokens(deps.as_ref(), &env, demeter.clone(), None, None)
        .unwrap();
    assert_eq!(&by_demeter, &tokens.tokens);
    let tokens = contract
        .query_tokens(deps.as_ref(), &env, ceres, None, None)
        .unwrap();
    assert_eq!(&by_ceres, &tokens.tokens);

    // paginate for demeter
    let tokens = contract
        .query_tokens(deps.as_ref(), &env, demeter.clone(), None, Some(1))
        .unwrap();
    assert_eq!(&by_demeter[..1], &tokens.tokens[..]);
    let tokens = contract
        .query_tokens(
            deps.as_ref(),
            &env,
            demeter,
            Some(by_demeter[0].clone()),
            Some(3),
        )
        .unwrap();
    assert_eq!(&by_demeter[1..], &tokens.tokens[..]);
}<|MERGE_RESOLUTION|>--- conflicted
+++ resolved
@@ -27,17 +27,9 @@
 const CONTRACT_NAME: &str = "Magic Power";
 const SYMBOL: &str = "MGK";
 
-<<<<<<< HEAD
-fn setup_contract(
-    deps: DepsMut<'_>,
-) -> Cw721Contract<'static, DefaultOptionMetadataExtension, Empty, Empty, Empty> {
-    let contract = Cw721Contract::default();
-    let msg = Cw721InstantiateMsg {
-=======
 fn setup_contract(deps: DepsMut<'_>) -> Cw721OnchainExtensions<'static> {
     let contract = Cw721OnchainExtensions::default();
     let msg = Cw721InstantiateMsg::<DefaultOptionalCollectionExtensionMsg> {
->>>>>>> a5abe476
         name: CONTRACT_NAME.to_string(),
         symbol: SYMBOL.to_string(),
         collection_info_extension: None,
@@ -63,11 +55,7 @@
 #[test]
 fn test_instantiate() {
     let mut deps = mock_dependencies();
-<<<<<<< HEAD
-    let contract = Cw721Contract::<DefaultOptionMetadataExtension, Empty, Empty, Empty>::default();
-=======
     let contract = Cw721OnchainExtensions::default();
->>>>>>> a5abe476
 
     let msg = Cw721InstantiateMsg {
         name: CONTRACT_NAME.to_string(),
@@ -131,11 +119,6 @@
 #[test]
 fn test_instantiate_with_collection_info_and_extension() {
     let mut deps = mock_dependencies();
-<<<<<<< HEAD
-    let contract = Cw721Contract::<DefaultOptionMetadataExtension, Empty, Empty, Empty>::default();
-
-    let msg = Cw721InstantiateMsg {
-=======
     let contract = Cw721OnchainExtensions::default();
 
     let collection_info_extension_msg = Some(CollectionExtensionMsg {
@@ -150,7 +133,6 @@
         }),
     });
     let msg = Cw721InstantiateMsg::<DefaultOptionalCollectionExtensionMsg> {
->>>>>>> a5abe476
         name: CONTRACT_NAME.to_string(),
         symbol: SYMBOL.to_string(),
         collection_info_extension: collection_info_extension_msg,
